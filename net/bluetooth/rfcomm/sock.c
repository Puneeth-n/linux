--- conflicted
+++ resolved
@@ -786,12 +786,7 @@
 			break;
 		}
 
-<<<<<<< HEAD
-=======
-		l2cap_sk = rfcomm_pi(sk)->dlc->session->sock->sk;
-
 		memset(&cinfo, 0, sizeof(cinfo));
->>>>>>> 6de6c18d
 		cinfo.hci_handle = conn->hcon->handle;
 		memcpy(cinfo.dev_class, conn->hcon->dev_class, 3);
 
