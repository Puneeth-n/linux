/*
 *  acpi_drivers.h  ($Revision: 31 $)
 *
 *  Copyright (C) 2001, 2002 Andy Grover <andrew.grover@intel.com>
 *  Copyright (C) 2001, 2002 Paul Diefenbaugh <paul.s.diefenbaugh@intel.com>
 *
 * ~~~~~~~~~~~~~~~~~~~~~~~~~~~~~~~~~~~~~~~~~~~~~~~~~~~~~~~~~~~~~~~~~~~~~~~~~~
 *
 *  This program is free software; you can redistribute it and/or modify
 *  it under the terms of the GNU General Public License as published by
 *  the Free Software Foundation; either version 2 of the License, or (at
 *  your option) any later version.
 *
 *  This program is distributed in the hope that it will be useful, but
 *  WITHOUT ANY WARRANTY; without even the implied warranty of
 *  MERCHANTABILITY or FITNESS FOR A PARTICULAR PURPOSE.  See the GNU
 *  General Public License for more details.
 *
 *  You should have received a copy of the GNU General Public License along
 *  with this program; if not, write to the Free Software Foundation, Inc.,
 *  59 Temple Place, Suite 330, Boston, MA 02111-1307 USA.
 *
 * ~~~~~~~~~~~~~~~~~~~~~~~~~~~~~~~~~~~~~~~~~~~~~~~~~~~~~~~~~~~~~~~~~~~~~~~~~~
 */

#ifndef __ACPI_DRIVERS_H__
#define __ACPI_DRIVERS_H__

#include <linux/acpi.h>
#include <acpi/acpi_bus.h>

#define ACPI_MAX_STRING			80

#define ACPI_BUS_COMPONENT		0x00010000
#define ACPI_SYSTEM_COMPONENT		0x02000000

/* _HID definitions */

<<<<<<< HEAD
#define ACPI_POWER_HID			"ACPI_PWR"
#define ACPI_PROCESSOR_HID		"ACPI0007"
#define ACPI_SYSTEM_HID			"ACPI_SYS"
#define ACPI_THERMAL_HID		"ACPI_THM"
#define ACPI_BUTTON_HID_POWERF		"ACPI_FPB"
#define ACPI_BUTTON_HID_SLEEPF		"ACPI_FSB"

=======
#define ACPI_POWER_HID			"power_resource"
#define ACPI_PROCESSOR_HID		"processor"
#define ACPI_SYSTEM_HID			"acpi_system"
#define ACPI_THERMAL_HID		"thermal"
#define ACPI_BUTTON_HID_POWERF		"button_power"
#define ACPI_BUTTON_HID_SLEEPF		"button_sleep"
#define ACPI_VIDEO_HID			"video"
#define ACPI_BAY_HID			"bay"
>>>>>>> bfd80223
/* --------------------------------------------------------------------------
                                       PCI
   -------------------------------------------------------------------------- */

#define ACPI_PCI_COMPONENT		0x00400000

/* ACPI PCI Interrupt Link (pci_link.c) */

int acpi_irq_penalty_init(void);
int acpi_pci_link_allocate_irq(acpi_handle handle, int index, int *triggering,
			       int *polarity, char **name);
int acpi_pci_link_free_irq(acpi_handle handle);

/* ACPI PCI Interrupt Routing (pci_irq.c) */

int acpi_pci_irq_add_prt(acpi_handle handle, int segment, int bus);
void acpi_pci_irq_del_prt(int segment, int bus);

/* ACPI PCI Device Binding (pci_bind.c) */

struct pci_bus;

acpi_status acpi_get_pci_id(acpi_handle handle, struct acpi_pci_id *id);
int acpi_pci_bind(struct acpi_device *device);
int acpi_pci_unbind(struct acpi_device *device);
int acpi_pci_bind_root(struct acpi_device *device, struct acpi_pci_id *id,
		       struct pci_bus *bus);

/* Arch-defined function to add a bus to the system */

struct pci_bus *pci_acpi_scan_root(struct acpi_device *device, int domain,
				   int bus);

/* --------------------------------------------------------------------------
                                  Power Resource
   -------------------------------------------------------------------------- */

#ifdef CONFIG_ACPI_POWER
int acpi_enable_wakeup_device_power(struct acpi_device *dev);
int acpi_disable_wakeup_device_power(struct acpi_device *dev);
int acpi_power_get_inferred_state(struct acpi_device *device);
int acpi_power_transition(struct acpi_device *device, int state);
#endif

/* --------------------------------------------------------------------------
                                  Embedded Controller
   -------------------------------------------------------------------------- */
#ifdef CONFIG_ACPI_EC
int acpi_ec_ecdt_probe(void);
#endif

/* --------------------------------------------------------------------------
                                    Processor
   -------------------------------------------------------------------------- */

#define ACPI_PROCESSOR_LIMIT_NONE	0x00
#define ACPI_PROCESSOR_LIMIT_INCREMENT	0x01
#define ACPI_PROCESSOR_LIMIT_DECREMENT	0x02

int acpi_processor_set_thermal_limit(acpi_handle handle, int type);

/* --------------------------------------------------------------------------
                                    Hot Keys
   -------------------------------------------------------------------------- */

extern int acpi_specific_hotkey_enabled;

/*--------------------------------------------------------------------------
                                  Dock Station
  -------------------------------------------------------------------------- */
#if defined(CONFIG_ACPI_DOCK) || defined(CONFIG_ACPI_DOCK_MODULE)
extern int is_dock_device(acpi_handle handle);
extern int register_dock_notifier(struct notifier_block *nb);
extern void unregister_dock_notifier(struct notifier_block *nb);
extern int register_hotplug_dock_device(acpi_handle handle,
	acpi_notify_handler handler, void *context);
extern void unregister_hotplug_dock_device(acpi_handle handle);
#else
#define is_dock_device(h)			(0)
#define register_dock_notifier(nb) 		(-ENODEV)
#define unregister_dock_notifier(nb)           	do { } while(0)
#define register_hotplug_dock_device(h1, h2, c)	(-ENODEV)
#define unregister_hotplug_dock_device(h)       do { } while(0)
#endif
#endif /*__ACPI_DRIVERS_H__*/<|MERGE_RESOLUTION|>--- conflicted
+++ resolved
@@ -36,24 +36,14 @@
 
 /* _HID definitions */
 
-<<<<<<< HEAD
-#define ACPI_POWER_HID			"ACPI_PWR"
+#define ACPI_POWER_HID			"power_resource"
 #define ACPI_PROCESSOR_HID		"ACPI0007"
-#define ACPI_SYSTEM_HID			"ACPI_SYS"
-#define ACPI_THERMAL_HID		"ACPI_THM"
-#define ACPI_BUTTON_HID_POWERF		"ACPI_FPB"
-#define ACPI_BUTTON_HID_SLEEPF		"ACPI_FSB"
-
-=======
-#define ACPI_POWER_HID			"power_resource"
-#define ACPI_PROCESSOR_HID		"processor"
 #define ACPI_SYSTEM_HID			"acpi_system"
 #define ACPI_THERMAL_HID		"thermal"
 #define ACPI_BUTTON_HID_POWERF		"button_power"
 #define ACPI_BUTTON_HID_SLEEPF		"button_sleep"
 #define ACPI_VIDEO_HID			"video"
 #define ACPI_BAY_HID			"bay"
->>>>>>> bfd80223
 /* --------------------------------------------------------------------------
                                        PCI
    -------------------------------------------------------------------------- */
