#ifndef _LINUX_HW_BREAKPOINT_H
#define _LINUX_HW_BREAKPOINT_H

enum {
	HW_BREAKPOINT_LEN_1 = 1,
	HW_BREAKPOINT_LEN_2 = 2,
	HW_BREAKPOINT_LEN_4 = 4,
	HW_BREAKPOINT_LEN_8 = 8,
};

enum {
	HW_BREAKPOINT_R = 1,
	HW_BREAKPOINT_W = 2,
	HW_BREAKPOINT_X = 4,
};

#ifdef __KERNEL__

#include <linux/perf_event.h>

#ifdef CONFIG_HAVE_HW_BREAKPOINT

static inline void hw_breakpoint_init(struct perf_event_attr *attr)
{
	memset(attr, 0, sizeof(*attr));

	attr->type = PERF_TYPE_BREAKPOINT;
	attr->size = sizeof(*attr);
	/*
	 * As it's for in-kernel or ptrace use, we want it to be pinned
	 * and to call its callback every hits.
	 */
	attr->pinned = 1;
	attr->sample_period = 1;
}

static inline unsigned long hw_breakpoint_addr(struct perf_event *bp)
{
	return bp->attr.bp_addr;
}

static inline int hw_breakpoint_type(struct perf_event *bp)
{
	return bp->attr.bp_type;
}

static inline int hw_breakpoint_len(struct perf_event *bp)
{
	return bp->attr.bp_len;
}

extern struct perf_event *
register_user_hw_breakpoint(struct perf_event_attr *attr,
			    perf_overflow_handler_t triggered,
			    struct task_struct *tsk);

/* FIXME: only change from the attr, and don't unregister */
extern int
modify_user_hw_breakpoint(struct perf_event *bp, struct perf_event_attr *attr);

/*
 * Kernel breakpoints are not associated with any particular thread.
 */
extern struct perf_event *
register_wide_hw_breakpoint_cpu(struct perf_event_attr *attr,
				perf_overflow_handler_t	triggered,
				int cpu);

extern struct perf_event **
register_wide_hw_breakpoint(struct perf_event_attr *attr,
			    perf_overflow_handler_t triggered);

extern int register_perf_hw_breakpoint(struct perf_event *bp);
extern int __register_perf_hw_breakpoint(struct perf_event *bp);
extern void unregister_hw_breakpoint(struct perf_event *bp);
extern void unregister_wide_hw_breakpoint(struct perf_event **cpu_events);

extern int reserve_bp_slot(struct perf_event *bp);
extern void release_bp_slot(struct perf_event *bp);

extern void flush_ptrace_hw_breakpoint(struct task_struct *tsk);

static inline struct arch_hw_breakpoint *counter_arch_bp(struct perf_event *bp)
{
	return &bp->hw.info;
}

#else /* !CONFIG_HAVE_HW_BREAKPOINT */

static inline struct perf_event *
register_user_hw_breakpoint(struct perf_event_attr *attr,
			    perf_overflow_handler_t triggered,
			    struct task_struct *tsk)	{ return NULL; }
static inline int
modify_user_hw_breakpoint(struct perf_event *bp,
<<<<<<< HEAD
			  struct perf_event_attr *attr)	{ return 0; }
=======
			  struct perf_event_attr *attr)	{ return -ENOSYS; }
>>>>>>> 2cd9046c
static inline struct perf_event *
register_wide_hw_breakpoint_cpu(struct perf_event_attr *attr,
				perf_overflow_handler_t	 triggered,
				int cpu)		{ return NULL; }
static inline struct perf_event **
register_wide_hw_breakpoint(struct perf_event_attr *attr,
			    perf_overflow_handler_t triggered)	{ return NULL; }
static inline int
register_perf_hw_breakpoint(struct perf_event *bp)	{ return -ENOSYS; }
static inline int
__register_perf_hw_breakpoint(struct perf_event *bp) 	{ return -ENOSYS; }
static inline void unregister_hw_breakpoint(struct perf_event *bp)	{ }
static inline void
unregister_wide_hw_breakpoint(struct perf_event **cpu_events)		{ }
static inline int
reserve_bp_slot(struct perf_event *bp)			{return -ENOSYS; }
static inline void release_bp_slot(struct perf_event *bp) 		{ }

static inline void flush_ptrace_hw_breakpoint(struct task_struct *tsk)	{ }

static inline struct arch_hw_breakpoint *counter_arch_bp(struct perf_event *bp)
{
	return NULL;
}

#endif /* CONFIG_HAVE_HW_BREAKPOINT */
#endif /* __KERNEL__ */

#endif /* _LINUX_HW_BREAKPOINT_H */<|MERGE_RESOLUTION|>--- conflicted
+++ resolved
@@ -93,11 +93,7 @@
 			    struct task_struct *tsk)	{ return NULL; }
 static inline int
 modify_user_hw_breakpoint(struct perf_event *bp,
-<<<<<<< HEAD
-			  struct perf_event_attr *attr)	{ return 0; }
-=======
 			  struct perf_event_attr *attr)	{ return -ENOSYS; }
->>>>>>> 2cd9046c
 static inline struct perf_event *
 register_wide_hw_breakpoint_cpu(struct perf_event_attr *attr,
 				perf_overflow_handler_t	 triggered,
