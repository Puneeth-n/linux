/*
 * ASoC simple sound card support
 *
 * Copyright (C) 2012 Renesas Solutions Corp.
 * Kuninori Morimoto <kuninori.morimoto.gx@renesas.com>
 *
 * This program is free software; you can redistribute it and/or modify
 * it under the terms of the GNU General Public License version 2 as
 * published by the Free Software Foundation.
 */
#include <linux/clk.h>
#include <linux/device.h>
#include <linux/module.h>
#include <linux/of.h>
#include <linux/platform_device.h>
#include <linux/string.h>
#include <sound/simple_card.h>
#include <sound/soc-dai.h>
#include <sound/soc.h>

struct simple_card_data {
	struct snd_soc_card snd_card;
<<<<<<< HEAD
	unsigned int daifmt;
=======
>>>>>>> e090d5b6
	struct asoc_simple_dai cpu_dai;
	struct asoc_simple_dai codec_dai;
	struct snd_soc_dai_link snd_link;
};

static int __asoc_simple_card_dai_init(struct snd_soc_dai *dai,
				       struct asoc_simple_dai *set)
{
	int ret;

	if (set->fmt) {
		ret = snd_soc_dai_set_fmt(dai, set->fmt);
		if (ret && ret != -ENOTSUPP) {
			dev_err(dai->dev, "simple-card: set_fmt error\n");
			goto err;
		}
	}

	if (set->sysclk) {
		ret = snd_soc_dai_set_sysclk(dai, 0, set->sysclk, 0);
		if (ret && ret != -ENOTSUPP) {
			dev_err(dai->dev, "simple-card: set_sysclk error\n");
			goto err;
		}
	}

	if (set->slots) {
		ret = snd_soc_dai_set_tdm_slot(dai, 0, 0,
						set->slots,
						set->slot_width);
		if (ret && ret != -ENOTSUPP) {
			dev_err(dai->dev, "simple-card: set_tdm_slot error\n");
			goto err;
		}
	}

	ret = 0;

err:
	return ret;
}

static int asoc_simple_card_dai_init(struct snd_soc_pcm_runtime *rtd)
{
	struct simple_card_data *priv =
				snd_soc_card_get_drvdata(rtd->card);
	struct snd_soc_dai *codec = rtd->codec_dai;
	struct snd_soc_dai *cpu = rtd->cpu_dai;
	int ret;

	ret = __asoc_simple_card_dai_init(codec, &priv->codec_dai);
	if (ret < 0)
		return ret;

	ret = __asoc_simple_card_dai_init(cpu, &priv->cpu_dai);
	if (ret < 0)
		return ret;

	return 0;
}

static int
asoc_simple_card_sub_parse_of(struct device_node *np,
			      unsigned int daifmt,
			      struct asoc_simple_dai *dai,
			      const struct device_node **p_node,
			      const char **name)
{
	struct device_node *node;
	struct clk *clk;
	int ret;

	/*
	 * get node via "sound-dai = <&phandle port>"
	 * it will be used as xxx_of_node on soc_bind_dai_link()
	 */
	node = of_parse_phandle(np, "sound-dai", 0);
	if (!node)
		return -ENODEV;
	*p_node = node;

	/* get dai->name */
	ret = snd_soc_of_get_dai_name(np, name);
	if (ret < 0)
		return ret;

	/* parse TDM slot */
	ret = snd_soc_of_parse_tdm_slot(np, &dai->slots, &dai->slot_width);
	if (ret)
		return ret;

	/* parse TDM slot */
	ret = snd_soc_of_parse_tdm_slot(np, &dai->slots, &dai->slot_width);
	if (ret)
		goto parse_error;

	/*
	 * bitclock-inversion, frame-inversion
	 * bitclock-master,    frame-master
	 * and specific "format" if it has
	 */
	dai->fmt = snd_soc_of_parse_daifmt(np, NULL);
	dai->fmt |= daifmt;

	/*
	 * dai->sysclk come from
	 *  "clocks = <&xxx>" (if system has common clock)
	 *  or "system-clock-frequency = <xxx>"
	 *  or device's module clock.
	 */
	if (of_property_read_bool(np, "clocks")) {
		clk = of_clk_get(np, 0);
		if (IS_ERR(clk)) {
			ret = PTR_ERR(clk);
			return ret;
		}

		dai->sysclk = clk_get_rate(clk);
	} else if (of_property_read_bool(np, "system-clock-frequency")) {
		of_property_read_u32(np,
				     "system-clock-frequency",
				     &dai->sysclk);
	} else {
		clk = of_clk_get(node, 0);
		if (!IS_ERR(clk))
			dai->sysclk = clk_get_rate(clk);
	}

<<<<<<< HEAD
	ret = 0;

parse_error:
	of_node_put(node);

	return ret;
=======
	return 0;
>>>>>>> e090d5b6
}

static int asoc_simple_card_parse_of(struct device_node *node,
				     struct simple_card_data *priv,
				     struct device *dev)
{
	struct snd_soc_dai_link *dai_link = priv->snd_card.dai_link;
<<<<<<< HEAD
=======
	struct asoc_simple_dai *codec_dai = &priv->codec_dai;
	struct asoc_simple_dai *cpu_dai = &priv->cpu_dai;
>>>>>>> e090d5b6
	struct device_node *np;
	char *name;
	unsigned int daifmt;
	int ret;

	/* parsing the card name from DT */
	snd_soc_of_parse_card_name(&priv->snd_card, "simple-audio-card,name");

	/* get CPU/CODEC common format via simple-audio-card,format */
<<<<<<< HEAD
	priv->daifmt = snd_soc_of_parse_daifmt(node, "simple-audio-card,") &
=======
	daifmt = snd_soc_of_parse_daifmt(node, "simple-audio-card,") &
>>>>>>> e090d5b6
		(SND_SOC_DAIFMT_FORMAT_MASK | SND_SOC_DAIFMT_INV_MASK);

	/* off-codec widgets */
	if (of_property_read_bool(node, "simple-audio-card,widgets")) {
		ret = snd_soc_of_parse_audio_simple_widgets(&priv->snd_card,
					"simple-audio-card,widgets");
		if (ret)
			return ret;
	}

	/* DAPM routes */
	if (of_property_read_bool(node, "simple-audio-card,routing")) {
		ret = snd_soc_of_parse_audio_routing(&priv->snd_card,
					"simple-audio-card,routing");
		if (ret)
			return ret;
	}

	/* CPU sub-node */
	ret = -EINVAL;
	np = of_get_child_by_name(node, "simple-audio-card,cpu");
<<<<<<< HEAD
	if (np)
		ret = asoc_simple_card_sub_parse_of(np, priv->daifmt,
						  &priv->cpu_dai,
						  &dai_link->cpu_of_node,
						  &dai_link->cpu_dai_name);
=======
	if (np) {
		ret = asoc_simple_card_sub_parse_of(np, daifmt,
						  cpu_dai,
						  &dai_link->cpu_of_node,
						  &dai_link->cpu_dai_name);
		of_node_put(np);
	}
>>>>>>> e090d5b6
	if (ret < 0)
		return ret;

	/* CODEC sub-node */
	ret = -EINVAL;
	np = of_get_child_by_name(node, "simple-audio-card,codec");
<<<<<<< HEAD
	if (np)
		ret = asoc_simple_card_sub_parse_of(np, priv->daifmt,
						  &priv->codec_dai,
						  &dai_link->codec_of_node,
						  &dai_link->codec_dai_name);
	if (ret < 0)
		return ret;

=======
	if (np) {
		ret = asoc_simple_card_sub_parse_of(np, daifmt,
						  codec_dai,
						  &dai_link->codec_of_node,
						  &dai_link->codec_dai_name);
		of_node_put(np);
	}
	if (ret < 0)
		return ret;

	/*
	 * overwrite cpu_dai->fmt as its DAIFMT_MASTER bit is based on CODEC
	 * while the other bits should be identical unless buggy SW/HW design.
	 */
	cpu_dai->fmt = codec_dai->fmt;

>>>>>>> e090d5b6
	if (!dai_link->cpu_dai_name || !dai_link->codec_dai_name)
		return -EINVAL;

	/* card name is created from CPU/CODEC dai name */
	name = devm_kzalloc(dev,
			    strlen(dai_link->cpu_dai_name)   +
			    strlen(dai_link->codec_dai_name) + 2,
			    GFP_KERNEL);
	sprintf(name, "%s-%s", dai_link->cpu_dai_name,
				dai_link->codec_dai_name);
	if (!priv->snd_card.name)
		priv->snd_card.name = name;
	dai_link->name = dai_link->stream_name = name;

	/* simple-card assumes platform == cpu */
	dai_link->platform_of_node = dai_link->cpu_of_node;

	dev_dbg(dev, "card-name : %s\n", name);
<<<<<<< HEAD
	dev_dbg(dev, "platform : %04x\n", priv->daifmt);
	dev_dbg(dev, "cpu : %s / %04x / %d\n",
		dai_link->cpu_dai_name,
		priv->cpu_dai.fmt,
		priv->cpu_dai.sysclk);
	dev_dbg(dev, "codec : %s / %04x / %d\n",
		dai_link->codec_dai_name,
		priv->codec_dai.fmt,
		priv->codec_dai.sysclk);
=======
	dev_dbg(dev, "platform : %04x\n", daifmt);
	dev_dbg(dev, "cpu : %s / %04x / %d\n",
		dai_link->cpu_dai_name,
		cpu_dai->fmt,
		cpu_dai->sysclk);
	dev_dbg(dev, "codec : %s / %04x / %d\n",
		dai_link->codec_dai_name,
		codec_dai->fmt,
		codec_dai->sysclk);
>>>>>>> e090d5b6

	/*
	 * soc_bind_dai_link() will check cpu name
	 * after of_node matching if dai_link has cpu_dai_name.
	 * but, it will never match if name was created by fmt_single_name()
	 * remove cpu_dai_name to escape name matching.
	 * see
	 *	fmt_single_name()
	 *	fmt_multiple_name()
	 */
	dai_link->cpu_dai_name = NULL;

	return 0;
}

/* update the reference count of the devices nodes at end of probe */
static int asoc_simple_card_unref(struct platform_device *pdev)
{
	struct snd_soc_card *card = platform_get_drvdata(pdev);
	struct snd_soc_dai_link *dai_link;
	struct device_node *np;
	int num_links;

	for (num_links = 0, dai_link = card->dai_link;
	     num_links < card->num_links;
	     num_links++, dai_link++) {
		np = (struct device_node *) dai_link->cpu_of_node;
		if (np)
			of_node_put(np);
		np = (struct device_node *) dai_link->codec_of_node;
		if (np)
			of_node_put(np);
	}
	return 0;
}

static int asoc_simple_card_probe(struct platform_device *pdev)
{
	struct simple_card_data *priv;
	struct snd_soc_dai_link *dai_link;
	struct device_node *np = pdev->dev.of_node;
	struct device *dev = &pdev->dev;
	int ret;

	priv = devm_kzalloc(dev, sizeof(*priv), GFP_KERNEL);
	if (!priv)
		return -ENOMEM;

	/*
	 * init snd_soc_card
	 */
	priv->snd_card.owner = THIS_MODULE;
	priv->snd_card.dev = dev;
	dai_link = &priv->snd_link;
	priv->snd_card.dai_link = dai_link;
	priv->snd_card.num_links = 1;

	if (np && of_device_is_available(np)) {

		ret = asoc_simple_card_parse_of(np, priv, dev);
		if (ret < 0) {
			if (ret != -EPROBE_DEFER)
				dev_err(dev, "parse error %d\n", ret);
			goto err;
		}
	} else {
		struct asoc_simple_card_info *cinfo;

		cinfo = dev->platform_data;
		if (!cinfo) {
			dev_err(dev, "no info for asoc-simple-card\n");
			return -EINVAL;
		}

		if (!cinfo->name	||
		    !cinfo->codec_dai.name	||
		    !cinfo->codec	||
		    !cinfo->platform	||
		    !cinfo->cpu_dai.name) {
			dev_err(dev, "insufficient asoc_simple_card_info settings\n");
			return -EINVAL;
		}

		priv->snd_card.name	= (cinfo->card) ? cinfo->card : cinfo->name;
		dai_link->name		= cinfo->name;
		dai_link->stream_name	= cinfo->name;
		dai_link->platform_name	= cinfo->platform;
		dai_link->codec_name	= cinfo->codec;
		dai_link->cpu_dai_name	= cinfo->cpu_dai.name;
		dai_link->codec_dai_name = cinfo->codec_dai.name;
		memcpy(&priv->cpu_dai, &cinfo->cpu_dai,
						sizeof(priv->cpu_dai));
		memcpy(&priv->codec_dai, &cinfo->codec_dai,
						sizeof(priv->codec_dai));

		priv->cpu_dai.fmt	|= cinfo->daifmt;
		priv->codec_dai.fmt	|= cinfo->daifmt;
	}

	/*
	 * init snd_soc_dai_link
	 */
	dai_link->init = asoc_simple_card_dai_init;
<<<<<<< HEAD

	snd_soc_card_set_drvdata(&priv->snd_card, priv);

	return devm_snd_soc_register_card(&pdev->dev, &priv->snd_card);
=======

	snd_soc_card_set_drvdata(&priv->snd_card, priv);

	ret = devm_snd_soc_register_card(&pdev->dev, &priv->snd_card);

err:
	asoc_simple_card_unref(pdev);
	return ret;
>>>>>>> e090d5b6
}

static const struct of_device_id asoc_simple_of_match[] = {
	{ .compatible = "simple-audio-card", },
	{},
};
MODULE_DEVICE_TABLE(of, asoc_simple_of_match);

static struct platform_driver asoc_simple_card = {
	.driver = {
		.name	= "asoc-simple-card",
		.owner = THIS_MODULE,
		.of_match_table = asoc_simple_of_match,
	},
	.probe		= asoc_simple_card_probe,
};

module_platform_driver(asoc_simple_card);

MODULE_ALIAS("platform:asoc-simple-card");
MODULE_LICENSE("GPL");
MODULE_DESCRIPTION("ASoC Simple Sound Card");
MODULE_AUTHOR("Kuninori Morimoto <kuninori.morimoto.gx@renesas.com>");<|MERGE_RESOLUTION|>--- conflicted
+++ resolved
@@ -20,10 +20,6 @@
 
 struct simple_card_data {
 	struct snd_soc_card snd_card;
-<<<<<<< HEAD
-	unsigned int daifmt;
-=======
->>>>>>> e090d5b6
 	struct asoc_simple_dai cpu_dai;
 	struct asoc_simple_dai codec_dai;
 	struct snd_soc_dai_link snd_link;
@@ -114,11 +110,6 @@
 	ret = snd_soc_of_parse_tdm_slot(np, &dai->slots, &dai->slot_width);
 	if (ret)
 		return ret;
-
-	/* parse TDM slot */
-	ret = snd_soc_of_parse_tdm_slot(np, &dai->slots, &dai->slot_width);
-	if (ret)
-		goto parse_error;
 
 	/*
 	 * bitclock-inversion, frame-inversion
@@ -152,16 +143,7 @@
 			dai->sysclk = clk_get_rate(clk);
 	}
 
-<<<<<<< HEAD
-	ret = 0;
-
-parse_error:
-	of_node_put(node);
-
-	return ret;
-=======
 	return 0;
->>>>>>> e090d5b6
 }
 
 static int asoc_simple_card_parse_of(struct device_node *node,
@@ -169,11 +151,8 @@
 				     struct device *dev)
 {
 	struct snd_soc_dai_link *dai_link = priv->snd_card.dai_link;
-<<<<<<< HEAD
-=======
 	struct asoc_simple_dai *codec_dai = &priv->codec_dai;
 	struct asoc_simple_dai *cpu_dai = &priv->cpu_dai;
->>>>>>> e090d5b6
 	struct device_node *np;
 	char *name;
 	unsigned int daifmt;
@@ -183,11 +162,7 @@
 	snd_soc_of_parse_card_name(&priv->snd_card, "simple-audio-card,name");
 
 	/* get CPU/CODEC common format via simple-audio-card,format */
-<<<<<<< HEAD
-	priv->daifmt = snd_soc_of_parse_daifmt(node, "simple-audio-card,") &
-=======
 	daifmt = snd_soc_of_parse_daifmt(node, "simple-audio-card,") &
->>>>>>> e090d5b6
 		(SND_SOC_DAIFMT_FORMAT_MASK | SND_SOC_DAIFMT_INV_MASK);
 
 	/* off-codec widgets */
@@ -209,13 +184,6 @@
 	/* CPU sub-node */
 	ret = -EINVAL;
 	np = of_get_child_by_name(node, "simple-audio-card,cpu");
-<<<<<<< HEAD
-	if (np)
-		ret = asoc_simple_card_sub_parse_of(np, priv->daifmt,
-						  &priv->cpu_dai,
-						  &dai_link->cpu_of_node,
-						  &dai_link->cpu_dai_name);
-=======
 	if (np) {
 		ret = asoc_simple_card_sub_parse_of(np, daifmt,
 						  cpu_dai,
@@ -223,23 +191,12 @@
 						  &dai_link->cpu_dai_name);
 		of_node_put(np);
 	}
->>>>>>> e090d5b6
 	if (ret < 0)
 		return ret;
 
 	/* CODEC sub-node */
 	ret = -EINVAL;
 	np = of_get_child_by_name(node, "simple-audio-card,codec");
-<<<<<<< HEAD
-	if (np)
-		ret = asoc_simple_card_sub_parse_of(np, priv->daifmt,
-						  &priv->codec_dai,
-						  &dai_link->codec_of_node,
-						  &dai_link->codec_dai_name);
-	if (ret < 0)
-		return ret;
-
-=======
 	if (np) {
 		ret = asoc_simple_card_sub_parse_of(np, daifmt,
 						  codec_dai,
@@ -256,7 +213,6 @@
 	 */
 	cpu_dai->fmt = codec_dai->fmt;
 
->>>>>>> e090d5b6
 	if (!dai_link->cpu_dai_name || !dai_link->codec_dai_name)
 		return -EINVAL;
 
@@ -275,17 +231,6 @@
 	dai_link->platform_of_node = dai_link->cpu_of_node;
 
 	dev_dbg(dev, "card-name : %s\n", name);
-<<<<<<< HEAD
-	dev_dbg(dev, "platform : %04x\n", priv->daifmt);
-	dev_dbg(dev, "cpu : %s / %04x / %d\n",
-		dai_link->cpu_dai_name,
-		priv->cpu_dai.fmt,
-		priv->cpu_dai.sysclk);
-	dev_dbg(dev, "codec : %s / %04x / %d\n",
-		dai_link->codec_dai_name,
-		priv->codec_dai.fmt,
-		priv->codec_dai.sysclk);
-=======
 	dev_dbg(dev, "platform : %04x\n", daifmt);
 	dev_dbg(dev, "cpu : %s / %04x / %d\n",
 		dai_link->cpu_dai_name,
@@ -295,7 +240,6 @@
 		dai_link->codec_dai_name,
 		codec_dai->fmt,
 		codec_dai->sysclk);
->>>>>>> e090d5b6
 
 	/*
 	 * soc_bind_dai_link() will check cpu name
@@ -399,12 +343,6 @@
 	 * init snd_soc_dai_link
 	 */
 	dai_link->init = asoc_simple_card_dai_init;
-<<<<<<< HEAD
-
-	snd_soc_card_set_drvdata(&priv->snd_card, priv);
-
-	return devm_snd_soc_register_card(&pdev->dev, &priv->snd_card);
-=======
 
 	snd_soc_card_set_drvdata(&priv->snd_card, priv);
 
@@ -413,7 +351,6 @@
 err:
 	asoc_simple_card_unref(pdev);
 	return ret;
->>>>>>> e090d5b6
 }
 
 static const struct of_device_id asoc_simple_of_match[] = {
