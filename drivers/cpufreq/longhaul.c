/*
 *  (C) 2001-2004  Dave Jones. <davej@redhat.com>
 *  (C) 2002  Padraig Brady. <padraig@antefacto.com>
 *
 *  Licensed under the terms of the GNU GPL License version 2.
 *  Based upon datasheets & sample CPUs kindly provided by VIA.
 *
 *  VIA have currently 3 different versions of Longhaul.
 *  Version 1 (Longhaul) uses the BCR2 MSR at 0x1147.
 *   It is present only in Samuel 1 (C5A), Samuel 2 (C5B) stepping 0.
 *  Version 2 of longhaul is backward compatible with v1, but adds
 *   LONGHAUL MSR for purpose of both frequency and voltage scaling.
 *   Present in Samuel 2 (steppings 1-7 only) (C5B), and Ezra (C5C).
 *  Version 3 of longhaul got renamed to Powersaver and redesigned
 *   to use only the POWERSAVER MSR at 0x110a.
 *   It is present in Ezra-T (C5M), Nehemiah (C5X) and above.
 *   It's pretty much the same feature wise to longhaul v2, though
 *   there is provision for scaling FSB too, but this doesn't work
 *   too well in practice so we don't even try to use this.
 *
 *  BIG FAT DISCLAIMER: Work in progress code. Possibly *dangerous*
 */

#include <linux/kernel.h>
#include <linux/module.h>
#include <linux/moduleparam.h>
#include <linux/init.h>
#include <linux/cpufreq.h>
#include <linux/pci.h>
#include <linux/slab.h>
#include <linux/string.h>
#include <linux/delay.h>
#include <linux/timex.h>
#include <linux/io.h>
#include <linux/acpi.h>

#include <asm/msr.h>
#include <asm/cpu_device_id.h>
#include <acpi/processor.h>

#include "longhaul.h"

#define PFX "longhaul: "

#define TYPE_LONGHAUL_V1	1
#define TYPE_LONGHAUL_V2	2
#define TYPE_POWERSAVER		3

#define	CPU_SAMUEL	1
#define	CPU_SAMUEL2	2
#define	CPU_EZRA	3
#define	CPU_EZRA_T	4
#define	CPU_NEHEMIAH	5
#define	CPU_NEHEMIAH_C	6

/* Flags */
#define USE_ACPI_C3		(1 << 1)
#define USE_NORTHBRIDGE		(1 << 2)

static int cpu_model;
static unsigned int numscales = 16;
static unsigned int fsb;

static const struct mV_pos *vrm_mV_table;
static const unsigned char *mV_vrm_table;

static unsigned int highest_speed, lowest_speed; /* kHz */
static unsigned int minmult, maxmult;
static int can_scale_voltage;
static struct acpi_processor *pr;
static struct acpi_processor_cx *cx;
static u32 acpi_regs_addr;
static u8 longhaul_flags;
static unsigned int longhaul_index;

/* Module parameters */
static int scale_voltage;
static int disable_acpi_c3;
static int revid_errata;
static int enable;

/* Clock ratios multiplied by 10 */
static int mults[32];
static int eblcr[32];
static int longhaul_version;
static struct cpufreq_frequency_table *longhaul_table;

static char speedbuffer[8];

static char *print_speed(int speed)
{
	if (speed < 1000) {
		snprintf(speedbuffer, sizeof(speedbuffer), "%dMHz", speed);
		return speedbuffer;
	}

	if (speed%1000 == 0)
		snprintf(speedbuffer, sizeof(speedbuffer),
			"%dGHz", speed/1000);
	else
		snprintf(speedbuffer, sizeof(speedbuffer),
			"%d.%dGHz", speed/1000, (speed%1000)/100);

	return speedbuffer;
}


static unsigned int calc_speed(int mult)
{
	int khz;
	khz = (mult/10)*fsb;
	if (mult%10)
		khz += fsb/2;
	khz *= 1000;
	return khz;
}


static int longhaul_get_cpu_mult(void)
{
	unsigned long invalue = 0, lo, hi;

	rdmsr(MSR_IA32_EBL_CR_POWERON, lo, hi);
	invalue = (lo & (1<<22|1<<23|1<<24|1<<25))>>22;
	if (longhaul_version == TYPE_LONGHAUL_V2 ||
	    longhaul_version == TYPE_POWERSAVER) {
		if (lo & (1<<27))
			invalue += 16;
	}
	return eblcr[invalue];
}

/* For processor with BCR2 MSR */

static void do_longhaul1(unsigned int mults_index)
{
	union msr_bcr2 bcr2;

	rdmsrl(MSR_VIA_BCR2, bcr2.val);
	/* Enable software clock multiplier */
	bcr2.bits.ESOFTBF = 1;
	bcr2.bits.CLOCKMUL = mults_index & 0xff;

	/* Sync to timer tick */
	safe_halt();
	/* Change frequency on next halt or sleep */
	wrmsrl(MSR_VIA_BCR2, bcr2.val);
	/* Invoke transition */
	ACPI_FLUSH_CPU_CACHE();
	halt();

	/* Disable software clock multiplier */
	local_irq_disable();
	rdmsrl(MSR_VIA_BCR2, bcr2.val);
	bcr2.bits.ESOFTBF = 0;
	wrmsrl(MSR_VIA_BCR2, bcr2.val);
}

/* For processor with Longhaul MSR */

static void do_powersaver(int cx_address, unsigned int mults_index,
			  unsigned int dir)
{
	union msr_longhaul longhaul;
	u32 t;

	rdmsrl(MSR_VIA_LONGHAUL, longhaul.val);
	/* Setup new frequency */
	if (!revid_errata)
		longhaul.bits.RevisionKey = longhaul.bits.RevisionID;
	else
		longhaul.bits.RevisionKey = 0;
	longhaul.bits.SoftBusRatio = mults_index & 0xf;
	longhaul.bits.SoftBusRatio4 = (mults_index & 0x10) >> 4;
	/* Setup new voltage */
	if (can_scale_voltage)
		longhaul.bits.SoftVID = (mults_index >> 8) & 0x1f;
	/* Sync to timer tick */
	safe_halt();
	/* Raise voltage if necessary */
	if (can_scale_voltage && dir) {
		longhaul.bits.EnableSoftVID = 1;
		wrmsrl(MSR_VIA_LONGHAUL, longhaul.val);
		/* Change voltage */
		if (!cx_address) {
			ACPI_FLUSH_CPU_CACHE();
			halt();
		} else {
			ACPI_FLUSH_CPU_CACHE();
			/* Invoke C3 */
			inb(cx_address);
			/* Dummy op - must do something useless after P_LVL3
			 * read */
			t = inl(acpi_gbl_FADT.xpm_timer_block.address);
		}
		longhaul.bits.EnableSoftVID = 0;
		wrmsrl(MSR_VIA_LONGHAUL, longhaul.val);
	}

	/* Change frequency on next halt or sleep */
	longhaul.bits.EnableSoftBusRatio = 1;
	wrmsrl(MSR_VIA_LONGHAUL, longhaul.val);
	if (!cx_address) {
		ACPI_FLUSH_CPU_CACHE();
		halt();
	} else {
		ACPI_FLUSH_CPU_CACHE();
		/* Invoke C3 */
		inb(cx_address);
		/* Dummy op - must do something useless after P_LVL3 read */
		t = inl(acpi_gbl_FADT.xpm_timer_block.address);
	}
	/* Disable bus ratio bit */
	longhaul.bits.EnableSoftBusRatio = 0;
	wrmsrl(MSR_VIA_LONGHAUL, longhaul.val);

	/* Reduce voltage if necessary */
	if (can_scale_voltage && !dir) {
		longhaul.bits.EnableSoftVID = 1;
		wrmsrl(MSR_VIA_LONGHAUL, longhaul.val);
		/* Change voltage */
		if (!cx_address) {
			ACPI_FLUSH_CPU_CACHE();
			halt();
		} else {
			ACPI_FLUSH_CPU_CACHE();
			/* Invoke C3 */
			inb(cx_address);
			/* Dummy op - must do something useless after P_LVL3
			 * read */
			t = inl(acpi_gbl_FADT.xpm_timer_block.address);
		}
		longhaul.bits.EnableSoftVID = 0;
		wrmsrl(MSR_VIA_LONGHAUL, longhaul.val);
	}
}

/**
 * longhaul_set_cpu_frequency()
 * @mults_index : bitpattern of the new multiplier.
 *
 * Sets a new clock ratio.
 */

static void longhaul_setstate(struct cpufreq_policy *policy,
		unsigned int table_index)
{
	unsigned int mults_index;
	int speed, mult;
	struct cpufreq_freqs freqs;
	unsigned long flags;
	unsigned int pic1_mask, pic2_mask;
	u16 bm_status = 0;
	u32 bm_timeout = 1000;
	unsigned int dir = 0;

	mults_index = longhaul_table[table_index].driver_data;
	/* Safety precautions */
	mult = mults[mults_index & 0x1f];
	if (mult == -1)
		return;
	speed = calc_speed(mult);
	if ((speed > highest_speed) || (speed < lowest_speed))
		return;
	/* Voltage transition before frequency transition? */
	if (can_scale_voltage && longhaul_index < table_index)
		dir = 1;

	freqs.old = calc_speed(longhaul_get_cpu_mult());
	freqs.new = speed;

	cpufreq_notify_transition(policy, &freqs, CPUFREQ_PRECHANGE);

	pr_debug("Setting to FSB:%dMHz Mult:%d.%dx (%s)\n",
			fsb, mult/10, mult%10, print_speed(speed/1000));
retry_loop:
	preempt_disable();
	local_irq_save(flags);

	pic2_mask = inb(0xA1);
	pic1_mask = inb(0x21);	/* works on C3. save mask. */
	outb(0xFF, 0xA1);	/* Overkill */
	outb(0xFE, 0x21);	/* TMR0 only */

	/* Wait while PCI bus is busy. */
	if (acpi_regs_addr && (longhaul_flags & USE_NORTHBRIDGE
	    || ((pr != NULL) && pr->flags.bm_control))) {
		bm_status = inw(acpi_regs_addr);
		bm_status &= 1 << 4;
		while (bm_status && bm_timeout) {
			outw(1 << 4, acpi_regs_addr);
			bm_timeout--;
			bm_status = inw(acpi_regs_addr);
			bm_status &= 1 << 4;
		}
	}

	if (longhaul_flags & USE_NORTHBRIDGE) {
		/* Disable AGP and PCI arbiters */
		outb(3, 0x22);
	} else if ((pr != NULL) && pr->flags.bm_control) {
		/* Disable bus master arbitration */
		acpi_write_bit_register(ACPI_BITREG_ARB_DISABLE, 1);
	}
	switch (longhaul_version) {

	/*
	 * Longhaul v1. (Samuel[C5A] and Samuel2 stepping 0[C5B])
	 * Software controlled multipliers only.
	 */
	case TYPE_LONGHAUL_V1:
		do_longhaul1(mults_index);
		break;

	/*
	 * Longhaul v2 appears in Samuel2 Steppings 1->7 [C5B] and Ezra [C5C]
	 *
	 * Longhaul v3 (aka Powersaver). (Ezra-T [C5M] & Nehemiah [C5N])
	 * Nehemiah can do FSB scaling too, but this has never been proven
	 * to work in practice.
	 */
	case TYPE_LONGHAUL_V2:
	case TYPE_POWERSAVER:
		if (longhaul_flags & USE_ACPI_C3) {
			/* Don't allow wakeup */
			acpi_write_bit_register(ACPI_BITREG_BUS_MASTER_RLD, 0);
			do_powersaver(cx->address, mults_index, dir);
		} else {
			do_powersaver(0, mults_index, dir);
		}
		break;
	}

	if (longhaul_flags & USE_NORTHBRIDGE) {
		/* Enable arbiters */
		outb(0, 0x22);
	} else if ((pr != NULL) && pr->flags.bm_control) {
		/* Enable bus master arbitration */
		acpi_write_bit_register(ACPI_BITREG_ARB_DISABLE, 0);
	}
	outb(pic2_mask, 0xA1);	/* restore mask */
	outb(pic1_mask, 0x21);

	local_irq_restore(flags);
	preempt_enable();

	freqs.new = calc_speed(longhaul_get_cpu_mult());
	/* Check if requested frequency is set. */
	if (unlikely(freqs.new != speed)) {
		printk(KERN_INFO PFX "Failed to set requested frequency!\n");
		/* Revision ID = 1 but processor is expecting revision key
		 * equal to 0. Jumpers at the bottom of processor will change
		 * multiplier and FSB, but will not change bits in Longhaul
		 * MSR nor enable voltage scaling. */
		if (!revid_errata) {
			printk(KERN_INFO PFX "Enabling \"Ignore Revision ID\" "
						"option.\n");
			revid_errata = 1;
			msleep(200);
			goto retry_loop;
		}
		/* Why ACPI C3 sometimes doesn't work is a mystery for me.
		 * But it does happen. Processor is entering ACPI C3 state,
		 * but it doesn't change frequency. I tried poking various
		 * bits in northbridge registers, but without success. */
		if (longhaul_flags & USE_ACPI_C3) {
			printk(KERN_INFO PFX "Disabling ACPI C3 support.\n");
			longhaul_flags &= ~USE_ACPI_C3;
			if (revid_errata) {
				printk(KERN_INFO PFX "Disabling \"Ignore "
						"Revision ID\" option.\n");
				revid_errata = 0;
			}
			msleep(200);
			goto retry_loop;
		}
		/* This shouldn't happen. Longhaul ver. 2 was reported not
		 * working on processors without voltage scaling, but with
		 * RevID = 1. RevID errata will make things right. Just
		 * to be 100% sure. */
		if (longhaul_version == TYPE_LONGHAUL_V2) {
			printk(KERN_INFO PFX "Switching to Longhaul ver. 1\n");
			longhaul_version = TYPE_LONGHAUL_V1;
			msleep(200);
			goto retry_loop;
		}
	}
	/* Report true CPU frequency */
	cpufreq_notify_transition(policy, &freqs, CPUFREQ_POSTCHANGE);

	if (!bm_timeout)
		printk(KERN_INFO PFX "Warning: Timeout while waiting for "
				"idle PCI bus.\n");
}

/*
 * Centaur decided to make life a little more tricky.
 * Only longhaul v1 is allowed to read EBLCR BSEL[0:1].
 * Samuel2 and above have to try and guess what the FSB is.
 * We do this by assuming we booted at maximum multiplier, and interpolate
 * between that value multiplied by possible FSBs and cpu_mhz which
 * was calculated at boot time. Really ugly, but no other way to do this.
 */

#define ROUNDING	0xf

static int guess_fsb(int mult)
{
	int speed = cpu_khz / 1000;
	int i;
	int speeds[] = { 666, 1000, 1333, 2000 };
	int f_max, f_min;

	for (i = 0; i < 4; i++) {
		f_max = ((speeds[i] * mult) + 50) / 100;
		f_max += (ROUNDING / 2);
		f_min = f_max - ROUNDING;
		if ((speed <= f_max) && (speed >= f_min))
			return speeds[i] / 10;
	}
	return 0;
}


static int longhaul_get_ranges(void)
{
	unsigned int i, j, k = 0;
	unsigned int ratio;
	int mult;

	/* Get current frequency */
	mult = longhaul_get_cpu_mult();
	if (mult == -1) {
		printk(KERN_INFO PFX "Invalid (reserved) multiplier!\n");
		return -EINVAL;
	}
	fsb = guess_fsb(mult);
	if (fsb == 0) {
		printk(KERN_INFO PFX "Invalid (reserved) FSB!\n");
		return -EINVAL;
	}
	/* Get max multiplier - as we always did.
	 * Longhaul MSR is useful only when voltage scaling is enabled.
	 * C3 is booting at max anyway. */
	maxmult = mult;
	/* Get min multiplier */
	switch (cpu_model) {
	case CPU_NEHEMIAH:
		minmult = 50;
		break;
	case CPU_NEHEMIAH_C:
		minmult = 40;
		break;
	default:
		minmult = 30;
		break;
	}

	pr_debug("MinMult:%d.%dx MaxMult:%d.%dx\n",
		 minmult/10, minmult%10, maxmult/10, maxmult%10);

	highest_speed = calc_speed(maxmult);
	lowest_speed = calc_speed(minmult);
	pr_debug("FSB:%dMHz  Lowest speed: %s   Highest speed:%s\n", fsb,
		 print_speed(lowest_speed/1000),
		 print_speed(highest_speed/1000));

	if (lowest_speed == highest_speed) {
		printk(KERN_INFO PFX "highestspeed == lowest, aborting.\n");
		return -EINVAL;
	}
	if (lowest_speed > highest_speed) {
		printk(KERN_INFO PFX "nonsense! lowest (%d > %d) !\n",
			lowest_speed, highest_speed);
		return -EINVAL;
	}

	longhaul_table = kmalloc((numscales + 1) * sizeof(*longhaul_table),
			GFP_KERNEL);
	if (!longhaul_table)
		return -ENOMEM;

	for (j = 0; j < numscales; j++) {
		ratio = mults[j];
		if (ratio == -1)
			continue;
		if (ratio > maxmult || ratio < minmult)
			continue;
		longhaul_table[k].frequency = calc_speed(ratio);
		longhaul_table[k].driver_data	= j;
		k++;
	}
	if (k <= 1) {
		kfree(longhaul_table);
		return -ENODEV;
	}
	/* Sort */
	for (j = 0; j < k - 1; j++) {
		unsigned int min_f, min_i;
		min_f = longhaul_table[j].frequency;
		min_i = j;
		for (i = j + 1; i < k; i++) {
			if (longhaul_table[i].frequency < min_f) {
				min_f = longhaul_table[i].frequency;
				min_i = i;
			}
		}
		if (min_i != j) {
			swap(longhaul_table[j].frequency,
			     longhaul_table[min_i].frequency);
			swap(longhaul_table[j].driver_data,
			     longhaul_table[min_i].driver_data);
		}
	}

	longhaul_table[k].frequency = CPUFREQ_TABLE_END;

	/* Find index we are running on */
	for (j = 0; j < k; j++) {
		if (mults[longhaul_table[j].driver_data & 0x1f] == mult) {
			longhaul_index = j;
			break;
		}
	}
	return 0;
}


static void longhaul_setup_voltagescaling(void)
{
	union msr_longhaul longhaul;
	struct mV_pos minvid, maxvid, vid;
	unsigned int j, speed, pos, kHz_step, numvscales;
	int min_vid_speed;

	rdmsrl(MSR_VIA_LONGHAUL, longhaul.val);
	if (!(longhaul.bits.RevisionID & 1)) {
		printk(KERN_INFO PFX "Voltage scaling not supported by CPU.\n");
		return;
	}

	if (!longhaul.bits.VRMRev) {
		printk(KERN_INFO PFX "VRM 8.5\n");
		vrm_mV_table = &vrm85_mV[0];
		mV_vrm_table = &mV_vrm85[0];
	} else {
		printk(KERN_INFO PFX "Mobile VRM\n");
		if (cpu_model < CPU_NEHEMIAH)
			return;
		vrm_mV_table = &mobilevrm_mV[0];
		mV_vrm_table = &mV_mobilevrm[0];
	}

	minvid = vrm_mV_table[longhaul.bits.MinimumVID];
	maxvid = vrm_mV_table[longhaul.bits.MaximumVID];

	if (minvid.mV == 0 || maxvid.mV == 0 || minvid.mV > maxvid.mV) {
		printk(KERN_INFO PFX "Bogus values Min:%d.%03d Max:%d.%03d. "
					"Voltage scaling disabled.\n",
					minvid.mV/1000, minvid.mV%1000,
					maxvid.mV/1000, maxvid.mV%1000);
		return;
	}

	if (minvid.mV == maxvid.mV) {
		printk(KERN_INFO PFX "Claims to support voltage scaling but "
				"min & max are both %d.%03d. "
				"Voltage scaling disabled\n",
				maxvid.mV/1000, maxvid.mV%1000);
		return;
	}

	/* How many voltage steps*/
	numvscales = maxvid.pos - minvid.pos + 1;
	printk(KERN_INFO PFX
		"Max VID=%d.%03d  "
		"Min VID=%d.%03d, "
		"%d possible voltage scales\n",
		maxvid.mV/1000, maxvid.mV%1000,
		minvid.mV/1000, minvid.mV%1000,
		numvscales);

	/* Calculate max frequency at min voltage */
	j = longhaul.bits.MinMHzBR;
	if (longhaul.bits.MinMHzBR4)
		j += 16;
	min_vid_speed = eblcr[j];
	if (min_vid_speed == -1)
		return;
	switch (longhaul.bits.MinMHzFSB) {
	case 0:
		min_vid_speed *= 13333;
		break;
	case 1:
		min_vid_speed *= 10000;
		break;
	case 3:
		min_vid_speed *= 6666;
		break;
	default:
		return;
		break;
	}
	if (min_vid_speed >= highest_speed)
		return;
	/* Calculate kHz for one voltage step */
	kHz_step = (highest_speed - min_vid_speed) / numvscales;

	j = 0;
	while (longhaul_table[j].frequency != CPUFREQ_TABLE_END) {
		speed = longhaul_table[j].frequency;
		if (speed > min_vid_speed)
			pos = (speed - min_vid_speed) / kHz_step + minvid.pos;
		else
			pos = minvid.pos;
		longhaul_table[j].driver_data |= mV_vrm_table[pos] << 8;
		vid = vrm_mV_table[mV_vrm_table[pos]];
		printk(KERN_INFO PFX "f: %d kHz, index: %d, vid: %d mV\n",
				speed, j, vid.mV);
		j++;
	}

	can_scale_voltage = 1;
	printk(KERN_INFO PFX "Voltage scaling enabled.\n");
}


static int longhaul_target(struct cpufreq_policy *policy,
			    unsigned int table_index)
{
	unsigned int i;
	unsigned int dir = 0;
	u8 vid, current_vid;

	if (!can_scale_voltage)
		longhaul_setstate(policy, table_index);
	else {
		/* On test system voltage transitions exceeding single
		 * step up or down were turning motherboard off. Both
		 * "ondemand" and "userspace" are unsafe. C7 is doing
		 * this in hardware, C3 is old and we need to do this
		 * in software. */
		i = longhaul_index;
		current_vid = (longhaul_table[longhaul_index].driver_data >> 8);
		current_vid &= 0x1f;
		if (table_index > longhaul_index)
			dir = 1;
		while (i != table_index) {
			vid = (longhaul_table[i].driver_data >> 8) & 0x1f;
			if (vid != current_vid) {
				longhaul_setstate(policy, i);
				current_vid = vid;
				msleep(200);
			}
			if (dir)
				i++;
			else
				i--;
		}
		longhaul_setstate(policy, table_index);
	}
	longhaul_index = table_index;
	return 0;
}


static unsigned int longhaul_get(unsigned int cpu)
{
	if (cpu)
		return 0;
	return calc_speed(longhaul_get_cpu_mult());
}

static acpi_status longhaul_walk_callback(acpi_handle obj_handle,
					  u32 nesting_level,
					  void *context, void **return_value)
{
	struct acpi_device *d;

	if (acpi_bus_get_device(obj_handle, &d))
		return 0;

	*return_value = acpi_driver_data(d);
	return 1;
}

/* VIA don't support PM2 reg, but have something similar */
static int enable_arbiter_disable(void)
{
	struct pci_dev *dev;
	int status = 1;
	int reg;
	u8 pci_cmd;

	/* Find PLE133 host bridge */
	reg = 0x78;
	dev = pci_get_device(PCI_VENDOR_ID_VIA, PCI_DEVICE_ID_VIA_8601_0,
			     NULL);
	/* Find PM133/VT8605 host bridge */
	if (dev == NULL)
		dev = pci_get_device(PCI_VENDOR_ID_VIA,
				     PCI_DEVICE_ID_VIA_8605_0, NULL);
	/* Find CLE266 host bridge */
	if (dev == NULL) {
		reg = 0x76;
		dev = pci_get_device(PCI_VENDOR_ID_VIA,
				     PCI_DEVICE_ID_VIA_862X_0, NULL);
		/* Find CN400 V-Link host bridge */
		if (dev == NULL)
			dev = pci_get_device(PCI_VENDOR_ID_VIA, 0x7259, NULL);
	}
	if (dev != NULL) {
		/* Enable access to port 0x22 */
		pci_read_config_byte(dev, reg, &pci_cmd);
		if (!(pci_cmd & 1<<7)) {
			pci_cmd |= 1<<7;
			pci_write_config_byte(dev, reg, pci_cmd);
			pci_read_config_byte(dev, reg, &pci_cmd);
			if (!(pci_cmd & 1<<7)) {
				printk(KERN_ERR PFX
					"Can't enable access to port 0x22.\n");
				status = 0;
			}
		}
		pci_dev_put(dev);
		return status;
	}
	return 0;
}

static int longhaul_setup_southbridge(void)
{
	struct pci_dev *dev;
	u8 pci_cmd;

	/* Find VT8235 southbridge */
	dev = pci_get_device(PCI_VENDOR_ID_VIA, PCI_DEVICE_ID_VIA_8235, NULL);
	if (dev == NULL)
		/* Find VT8237 southbridge */
		dev = pci_get_device(PCI_VENDOR_ID_VIA,
				     PCI_DEVICE_ID_VIA_8237, NULL);
	if (dev != NULL) {
		/* Set transition time to max */
		pci_read_config_byte(dev, 0xec, &pci_cmd);
		pci_cmd &= ~(1 << 2);
		pci_write_config_byte(dev, 0xec, pci_cmd);
		pci_read_config_byte(dev, 0xe4, &pci_cmd);
		pci_cmd &= ~(1 << 7);
		pci_write_config_byte(dev, 0xe4, pci_cmd);
		pci_read_config_byte(dev, 0xe5, &pci_cmd);
		pci_cmd |= 1 << 7;
		pci_write_config_byte(dev, 0xe5, pci_cmd);
		/* Get address of ACPI registers block*/
		pci_read_config_byte(dev, 0x81, &pci_cmd);
		if (pci_cmd & 1 << 7) {
			pci_read_config_dword(dev, 0x88, &acpi_regs_addr);
			acpi_regs_addr &= 0xff00;
			printk(KERN_INFO PFX "ACPI I/O at 0x%x\n",
					acpi_regs_addr);
		}

		pci_dev_put(dev);
		return 1;
	}
	return 0;
}

static int longhaul_cpu_init(struct cpufreq_policy *policy)
{
	struct cpuinfo_x86 *c = &cpu_data(0);
	char *cpuname = NULL;
	int ret;
	u32 lo, hi;

	/* Check what we have on this motherboard */
	switch (c->x86_model) {
	case 6:
		cpu_model = CPU_SAMUEL;
		cpuname = "C3 'Samuel' [C5A]";
		longhaul_version = TYPE_LONGHAUL_V1;
		memcpy(mults, samuel1_mults, sizeof(samuel1_mults));
		memcpy(eblcr, samuel1_eblcr, sizeof(samuel1_eblcr));
		break;

	case 7:
		switch (c->x86_mask) {
		case 0:
			longhaul_version = TYPE_LONGHAUL_V1;
			cpu_model = CPU_SAMUEL2;
			cpuname = "C3 'Samuel 2' [C5B]";
			/* Note, this is not a typo, early Samuel2's had
			 * Samuel1 ratios. */
			memcpy(mults, samuel1_mults, sizeof(samuel1_mults));
			memcpy(eblcr, samuel2_eblcr, sizeof(samuel2_eblcr));
			break;
		case 1 ... 15:
			longhaul_version = TYPE_LONGHAUL_V2;
			if (c->x86_mask < 8) {
				cpu_model = CPU_SAMUEL2;
				cpuname = "C3 'Samuel 2' [C5B]";
			} else {
				cpu_model = CPU_EZRA;
				cpuname = "C3 'Ezra' [C5C]";
			}
			memcpy(mults, ezra_mults, sizeof(ezra_mults));
			memcpy(eblcr, ezra_eblcr, sizeof(ezra_eblcr));
			break;
		}
		break;

	case 8:
		cpu_model = CPU_EZRA_T;
		cpuname = "C3 'Ezra-T' [C5M]";
		longhaul_version = TYPE_POWERSAVER;
		numscales = 32;
		memcpy(mults, ezrat_mults, sizeof(ezrat_mults));
		memcpy(eblcr, ezrat_eblcr, sizeof(ezrat_eblcr));
		break;

	case 9:
		longhaul_version = TYPE_POWERSAVER;
		numscales = 32;
		memcpy(mults, nehemiah_mults, sizeof(nehemiah_mults));
		memcpy(eblcr, nehemiah_eblcr, sizeof(nehemiah_eblcr));
		switch (c->x86_mask) {
		case 0 ... 1:
			cpu_model = CPU_NEHEMIAH;
			cpuname = "C3 'Nehemiah A' [C5XLOE]";
			break;
		case 2 ... 4:
			cpu_model = CPU_NEHEMIAH;
			cpuname = "C3 'Nehemiah B' [C5XLOH]";
			break;
		case 5 ... 15:
			cpu_model = CPU_NEHEMIAH_C;
			cpuname = "C3 'Nehemiah C' [C5P]";
			break;
		}
		break;

	default:
		cpuname = "Unknown";
		break;
	}
	/* Check Longhaul ver. 2 */
	if (longhaul_version == TYPE_LONGHAUL_V2) {
		rdmsr(MSR_VIA_LONGHAUL, lo, hi);
		if (lo == 0 && hi == 0)
			/* Looks like MSR isn't present */
			longhaul_version = TYPE_LONGHAUL_V1;
	}

	printk(KERN_INFO PFX "VIA %s CPU detected.  ", cpuname);
	switch (longhaul_version) {
	case TYPE_LONGHAUL_V1:
	case TYPE_LONGHAUL_V2:
		printk(KERN_CONT "Longhaul v%d supported.\n", longhaul_version);
		break;
	case TYPE_POWERSAVER:
		printk(KERN_CONT "Powersaver supported.\n");
		break;
	};

	/* Doesn't hurt */
	longhaul_setup_southbridge();

	/* Find ACPI data for processor */
	acpi_walk_namespace(ACPI_TYPE_PROCESSOR, ACPI_ROOT_OBJECT,
				ACPI_UINT32_MAX, &longhaul_walk_callback, NULL,
				NULL, (void *)&pr);

	/* Check ACPI support for C3 state */
	if (pr != NULL && longhaul_version == TYPE_POWERSAVER) {
		cx = &pr->power.states[ACPI_STATE_C3];
		if (cx->address > 0 && cx->latency <= 1000)
			longhaul_flags |= USE_ACPI_C3;
	}
	/* Disable if it isn't working */
	if (disable_acpi_c3)
		longhaul_flags &= ~USE_ACPI_C3;
	/* Check if northbridge is friendly */
	if (enable_arbiter_disable())
		longhaul_flags |= USE_NORTHBRIDGE;

	/* Check ACPI support for bus master arbiter disable */
	if (!(longhaul_flags & USE_ACPI_C3
	     || longhaul_flags & USE_NORTHBRIDGE)
	    && ((pr == NULL) || !(pr->flags.bm_control))) {
		printk(KERN_ERR PFX
			"No ACPI support. Unsupported northbridge.\n");
		return -ENODEV;
	}

	if (longhaul_flags & USE_NORTHBRIDGE)
		printk(KERN_INFO PFX "Using northbridge support.\n");
	if (longhaul_flags & USE_ACPI_C3)
		printk(KERN_INFO PFX "Using ACPI support.\n");

	ret = longhaul_get_ranges();
	if (ret != 0)
		return ret;

	if ((longhaul_version != TYPE_LONGHAUL_V1) && (scale_voltage != 0))
		longhaul_setup_voltagescaling();

	policy->cpuinfo.transition_latency = 200000;	/* nsec */

	return cpufreq_table_validate_and_show(policy, longhaul_table);
}

static struct cpufreq_driver longhaul_driver = {
	.verify	= cpufreq_generic_frequency_table_verify,
	.target_index = longhaul_target,
	.get	= longhaul_get,
	.init	= longhaul_cpu_init,
	.exit	= cpufreq_generic_exit,
	.name	= "longhaul",
<<<<<<< HEAD
	.attr	= longhaul_attr,
=======
	.attr	= cpufreq_generic_attr,
>>>>>>> d8ec26d7
};

static const struct x86_cpu_id longhaul_id[] = {
	{ X86_VENDOR_CENTAUR, 6 },
	{}
};
MODULE_DEVICE_TABLE(x86cpu, longhaul_id);

static int __init longhaul_init(void)
{
	struct cpuinfo_x86 *c = &cpu_data(0);

	if (!x86_match_cpu(longhaul_id))
		return -ENODEV;

	if (!enable) {
		printk(KERN_ERR PFX "Option \"enable\" not set. Aborting.\n");
		return -ENODEV;
	}
#ifdef CONFIG_SMP
	if (num_online_cpus() > 1) {
		printk(KERN_ERR PFX "More than 1 CPU detected, "
				"longhaul disabled.\n");
		return -ENODEV;
	}
#endif
#ifdef CONFIG_X86_IO_APIC
	if (cpu_has_apic) {
		printk(KERN_ERR PFX "APIC detected. Longhaul is currently "
				"broken in this configuration.\n");
		return -ENODEV;
	}
#endif
	switch (c->x86_model) {
	case 6 ... 9:
		return cpufreq_register_driver(&longhaul_driver);
	case 10:
		printk(KERN_ERR PFX "Use acpi-cpufreq driver for VIA C7\n");
	default:
		;
	}

	return -ENODEV;
}


static void __exit longhaul_exit(void)
{
	struct cpufreq_policy *policy = cpufreq_cpu_get(0);
	int i;

	for (i = 0; i < numscales; i++) {
		if (mults[i] == maxmult) {
			longhaul_setstate(policy, i);
			break;
		}
	}

	cpufreq_cpu_put(policy);
	cpufreq_unregister_driver(&longhaul_driver);
	kfree(longhaul_table);
}

/* Even if BIOS is exporting ACPI C3 state, and it is used
 * with success when CPU is idle, this state doesn't
 * trigger frequency transition in some cases. */
module_param(disable_acpi_c3, int, 0644);
MODULE_PARM_DESC(disable_acpi_c3, "Don't use ACPI C3 support");
/* Change CPU voltage with frequency. Very useful to save
 * power, but most VIA C3 processors aren't supporting it. */
module_param(scale_voltage, int, 0644);
MODULE_PARM_DESC(scale_voltage, "Scale voltage of processor");
/* Force revision key to 0 for processors which doesn't
 * support voltage scaling, but are introducing itself as
 * such. */
module_param(revid_errata, int, 0644);
MODULE_PARM_DESC(revid_errata, "Ignore CPU Revision ID");
/* By default driver is disabled to prevent incompatible
 * system freeze. */
module_param(enable, int, 0644);
MODULE_PARM_DESC(enable, "Enable driver");

MODULE_AUTHOR("Dave Jones <davej@redhat.com>");
MODULE_DESCRIPTION("Longhaul driver for VIA Cyrix processors.");
MODULE_LICENSE("GPL");

late_initcall(longhaul_init);
module_exit(longhaul_exit);<|MERGE_RESOLUTION|>--- conflicted
+++ resolved
@@ -915,11 +915,7 @@
 	.init	= longhaul_cpu_init,
 	.exit	= cpufreq_generic_exit,
 	.name	= "longhaul",
-<<<<<<< HEAD
-	.attr	= longhaul_attr,
-=======
 	.attr	= cpufreq_generic_attr,
->>>>>>> d8ec26d7
 };
 
 static const struct x86_cpu_id longhaul_id[] = {
