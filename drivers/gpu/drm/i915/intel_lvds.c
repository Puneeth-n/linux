/*
 * Copyright © 2006-2007 Intel Corporation
 * Copyright (c) 2006 Dave Airlie <airlied@linux.ie>
 *
 * Permission is hereby granted, free of charge, to any person obtaining a
 * copy of this software and associated documentation files (the "Software"),
 * to deal in the Software without restriction, including without limitation
 * the rights to use, copy, modify, merge, publish, distribute, sublicense,
 * and/or sell copies of the Software, and to permit persons to whom the
 * Software is furnished to do so, subject to the following conditions:
 *
 * The above copyright notice and this permission notice (including the next
 * paragraph) shall be included in all copies or substantial portions of the
 * Software.
 *
 * THE SOFTWARE IS PROVIDED "AS IS", WITHOUT WARRANTY OF ANY KIND, EXPRESS OR
 * IMPLIED, INCLUDING BUT NOT LIMITED TO THE WARRANTIES OF MERCHANTABILITY,
 * FITNESS FOR A PARTICULAR PURPOSE AND NONINFRINGEMENT.  IN NO EVENT SHALL
 * THE AUTHORS OR COPYRIGHT HOLDERS BE LIABLE FOR ANY CLAIM, DAMAGES OR OTHER
 * LIABILITY, WHETHER IN AN ACTION OF CONTRACT, TORT OR OTHERWISE, ARISING
 * FROM, OUT OF OR IN CONNECTION WITH THE SOFTWARE OR THE USE OR OTHER
 * DEALINGS IN THE SOFTWARE.
 *
 * Authors:
 *	Eric Anholt <eric@anholt.net>
 *      Dave Airlie <airlied@linux.ie>
 *      Jesse Barnes <jesse.barnes@intel.com>
 */

#include <acpi/button.h>
#include <linux/dmi.h>
#include <linux/i2c.h>
#include <linux/slab.h>
#include "drmP.h"
#include "drm.h"
#include "drm_crtc.h"
#include "drm_edid.h"
#include "intel_drv.h"
#include "i915_drm.h"
#include "i915_drv.h"
#include <linux/acpi.h>

/* Private structure for the integrated LVDS support */
struct intel_lvds {
	struct intel_encoder base;

	struct edid *edid;

	int fitting_mode;
	u32 pfit_control;
	u32 pfit_pgm_ratios;
	bool pfit_dirty;

	struct drm_display_mode *fixed_mode;
};

static struct intel_lvds *to_intel_lvds(struct drm_encoder *encoder)
{
	return container_of(encoder, struct intel_lvds, base.base);
}

static struct intel_lvds *intel_attached_lvds(struct drm_connector *connector)
{
	return container_of(intel_attached_encoder(connector),
			    struct intel_lvds, base);
}

/**
 * Sets the power state for the panel.
 */
static void intel_lvds_enable(struct intel_lvds *intel_lvds)
{
	struct drm_device *dev = intel_lvds->base.base.dev;
	struct intel_crtc *intel_crtc = to_intel_crtc(intel_lvds->base.base.crtc);
	struct drm_i915_private *dev_priv = dev->dev_private;
	u32 ctl_reg, lvds_reg, stat_reg;

	if (HAS_PCH_SPLIT(dev)) {
		ctl_reg = PCH_PP_CONTROL;
		lvds_reg = PCH_LVDS;
		stat_reg = PCH_PP_STATUS;
	} else {
		ctl_reg = PP_CONTROL;
		lvds_reg = LVDS;
		stat_reg = PP_STATUS;
	}

	I915_WRITE(lvds_reg, I915_READ(lvds_reg) | LVDS_PORT_EN);

	if (intel_lvds->pfit_dirty) {
		/*
		 * Enable automatic panel scaling so that non-native modes
		 * fill the screen.  The panel fitter should only be
		 * adjusted whilst the pipe is disabled, according to
		 * register description and PRM.
		 */
		DRM_DEBUG_KMS("applying panel-fitter: %x, %x\n",
			      intel_lvds->pfit_control,
			      intel_lvds->pfit_pgm_ratios);

		I915_WRITE(PFIT_PGM_RATIOS, intel_lvds->pfit_pgm_ratios);
		I915_WRITE(PFIT_CONTROL, intel_lvds->pfit_control);
		intel_lvds->pfit_dirty = false;
	}

	I915_WRITE(ctl_reg, I915_READ(ctl_reg) | POWER_TARGET_ON);
	POSTING_READ(lvds_reg);
	if (wait_for((I915_READ(stat_reg) & PP_ON) != 0, 1000))
		DRM_ERROR("timed out waiting for panel to power on\n");

	intel_panel_enable_backlight(dev, intel_crtc->pipe);
}

static void intel_lvds_disable(struct intel_lvds *intel_lvds)
{
	struct drm_device *dev = intel_lvds->base.base.dev;
	struct drm_i915_private *dev_priv = dev->dev_private;
	u32 ctl_reg, lvds_reg, stat_reg;

	if (HAS_PCH_SPLIT(dev)) {
		ctl_reg = PCH_PP_CONTROL;
		lvds_reg = PCH_LVDS;
		stat_reg = PCH_PP_STATUS;
	} else {
		ctl_reg = PP_CONTROL;
		lvds_reg = LVDS;
		stat_reg = PP_STATUS;
	}

	intel_panel_disable_backlight(dev);

	I915_WRITE(ctl_reg, I915_READ(ctl_reg) & ~POWER_TARGET_ON);
	if (wait_for((I915_READ(stat_reg) & PP_ON) == 0, 1000))
		DRM_ERROR("timed out waiting for panel to power off\n");

	if (intel_lvds->pfit_control) {
		I915_WRITE(PFIT_CONTROL, 0);
		intel_lvds->pfit_dirty = true;
	}

	I915_WRITE(lvds_reg, I915_READ(lvds_reg) & ~LVDS_PORT_EN);
	POSTING_READ(lvds_reg);
}

static void intel_lvds_dpms(struct drm_encoder *encoder, int mode)
{
	struct intel_lvds *intel_lvds = to_intel_lvds(encoder);

	if (mode == DRM_MODE_DPMS_ON)
		intel_lvds_enable(intel_lvds);
	else
		intel_lvds_disable(intel_lvds);

	/* XXX: We never power down the LVDS pairs. */
}

static int intel_lvds_mode_valid(struct drm_connector *connector,
				 struct drm_display_mode *mode)
{
	struct intel_lvds *intel_lvds = intel_attached_lvds(connector);
	struct drm_display_mode *fixed_mode = intel_lvds->fixed_mode;

	if (mode->hdisplay > fixed_mode->hdisplay)
		return MODE_PANEL;
	if (mode->vdisplay > fixed_mode->vdisplay)
		return MODE_PANEL;

	return MODE_OK;
}

static void
centre_horizontally(struct drm_display_mode *mode,
		    int width)
{
	u32 border, sync_pos, blank_width, sync_width;

	/* keep the hsync and hblank widths constant */
	sync_width = mode->crtc_hsync_end - mode->crtc_hsync_start;
	blank_width = mode->crtc_hblank_end - mode->crtc_hblank_start;
	sync_pos = (blank_width - sync_width + 1) / 2;

	border = (mode->hdisplay - width + 1) / 2;
	border += border & 1; /* make the border even */

	mode->crtc_hdisplay = width;
	mode->crtc_hblank_start = width + border;
	mode->crtc_hblank_end = mode->crtc_hblank_start + blank_width;

	mode->crtc_hsync_start = mode->crtc_hblank_start + sync_pos;
	mode->crtc_hsync_end = mode->crtc_hsync_start + sync_width;

	mode->private_flags |= INTEL_MODE_CRTC_TIMINGS_SET;
}

static void
centre_vertically(struct drm_display_mode *mode,
		  int height)
{
	u32 border, sync_pos, blank_width, sync_width;

	/* keep the vsync and vblank widths constant */
	sync_width = mode->crtc_vsync_end - mode->crtc_vsync_start;
	blank_width = mode->crtc_vblank_end - mode->crtc_vblank_start;
	sync_pos = (blank_width - sync_width + 1) / 2;

	border = (mode->vdisplay - height + 1) / 2;

	mode->crtc_vdisplay = height;
	mode->crtc_vblank_start = height + border;
	mode->crtc_vblank_end = mode->crtc_vblank_start + blank_width;

	mode->crtc_vsync_start = mode->crtc_vblank_start + sync_pos;
	mode->crtc_vsync_end = mode->crtc_vsync_start + sync_width;

	mode->private_flags |= INTEL_MODE_CRTC_TIMINGS_SET;
}

static inline u32 panel_fitter_scaling(u32 source, u32 target)
{
	/*
	 * Floating point operation is not supported. So the FACTOR
	 * is defined, which can avoid the floating point computation
	 * when calculating the panel ratio.
	 */
#define ACCURACY 12
#define FACTOR (1 << ACCURACY)
	u32 ratio = source * FACTOR / target;
	return (FACTOR * ratio + FACTOR/2) / FACTOR;
}

static bool intel_lvds_mode_fixup(struct drm_encoder *encoder,
				  const struct drm_display_mode *mode,
				  struct drm_display_mode *adjusted_mode)
{
	struct drm_device *dev = encoder->dev;
	struct drm_i915_private *dev_priv = dev->dev_private;
	struct intel_crtc *intel_crtc = to_intel_crtc(encoder->crtc);
	struct intel_lvds *intel_lvds = to_intel_lvds(encoder);
	struct intel_encoder *tmp_encoder;
	u32 pfit_control = 0, pfit_pgm_ratios = 0, border = 0;
	int pipe;

	/* Should never happen!! */
	if (INTEL_INFO(dev)->gen < 4 && intel_crtc->pipe == 0) {
		DRM_ERROR("Can't support LVDS on pipe A\n");
		return false;
	}

	/* Should never happen!! */
	for_each_encoder_on_crtc(dev, encoder->crtc, tmp_encoder) {
		if (&tmp_encoder->base != encoder) {
			DRM_ERROR("Can't enable LVDS and another "
			       "encoder on the same pipe\n");
			return false;
		}
	}

	/*
	 * We have timings from the BIOS for the panel, put them in
	 * to the adjusted mode.  The CRTC will be set up for this mode,
	 * with the panel scaling set up to source from the H/VDisplay
	 * of the original mode.
	 */
	intel_fixed_panel_mode(intel_lvds->fixed_mode, adjusted_mode);

	if (HAS_PCH_SPLIT(dev)) {
		intel_pch_panel_fitting(dev, intel_lvds->fitting_mode,
					mode, adjusted_mode);
		return true;
	}

	/* Native modes don't need fitting */
	if (adjusted_mode->hdisplay == mode->hdisplay &&
	    adjusted_mode->vdisplay == mode->vdisplay)
		goto out;

	/* 965+ wants fuzzy fitting */
	if (INTEL_INFO(dev)->gen >= 4)
		pfit_control |= ((intel_crtc->pipe << PFIT_PIPE_SHIFT) |
				 PFIT_FILTER_FUZZY);

	/*
	 * Enable automatic panel scaling for non-native modes so that they fill
	 * the screen.  Should be enabled before the pipe is enabled, according
	 * to register description and PRM.
	 * Change the value here to see the borders for debugging
	 */
	for_each_pipe(pipe)
		I915_WRITE(BCLRPAT(pipe), 0);

	drm_mode_set_crtcinfo(adjusted_mode, 0);

	switch (intel_lvds->fitting_mode) {
	case DRM_MODE_SCALE_CENTER:
		/*
		 * For centered modes, we have to calculate border widths &
		 * heights and modify the values programmed into the CRTC.
		 */
		centre_horizontally(adjusted_mode, mode->hdisplay);
		centre_vertically(adjusted_mode, mode->vdisplay);
		border = LVDS_BORDER_ENABLE;
		break;

	case DRM_MODE_SCALE_ASPECT:
		/* Scale but preserve the aspect ratio */
		if (INTEL_INFO(dev)->gen >= 4) {
			u32 scaled_width = adjusted_mode->hdisplay * mode->vdisplay;
			u32 scaled_height = mode->hdisplay * adjusted_mode->vdisplay;

			/* 965+ is easy, it does everything in hw */
			if (scaled_width > scaled_height)
				pfit_control |= PFIT_ENABLE | PFIT_SCALING_PILLAR;
			else if (scaled_width < scaled_height)
				pfit_control |= PFIT_ENABLE | PFIT_SCALING_LETTER;
			else if (adjusted_mode->hdisplay != mode->hdisplay)
				pfit_control |= PFIT_ENABLE | PFIT_SCALING_AUTO;
		} else {
			u32 scaled_width = adjusted_mode->hdisplay * mode->vdisplay;
			u32 scaled_height = mode->hdisplay * adjusted_mode->vdisplay;
			/*
			 * For earlier chips we have to calculate the scaling
			 * ratio by hand and program it into the
			 * PFIT_PGM_RATIO register
			 */
			if (scaled_width > scaled_height) { /* pillar */
				centre_horizontally(adjusted_mode, scaled_height / mode->vdisplay);

				border = LVDS_BORDER_ENABLE;
				if (mode->vdisplay != adjusted_mode->vdisplay) {
					u32 bits = panel_fitter_scaling(mode->vdisplay, adjusted_mode->vdisplay);
					pfit_pgm_ratios |= (bits << PFIT_HORIZ_SCALE_SHIFT |
							    bits << PFIT_VERT_SCALE_SHIFT);
					pfit_control |= (PFIT_ENABLE |
							 VERT_INTERP_BILINEAR |
							 HORIZ_INTERP_BILINEAR);
				}
			} else if (scaled_width < scaled_height) { /* letter */
				centre_vertically(adjusted_mode, scaled_width / mode->hdisplay);

				border = LVDS_BORDER_ENABLE;
				if (mode->hdisplay != adjusted_mode->hdisplay) {
					u32 bits = panel_fitter_scaling(mode->hdisplay, adjusted_mode->hdisplay);
					pfit_pgm_ratios |= (bits << PFIT_HORIZ_SCALE_SHIFT |
							    bits << PFIT_VERT_SCALE_SHIFT);
					pfit_control |= (PFIT_ENABLE |
							 VERT_INTERP_BILINEAR |
							 HORIZ_INTERP_BILINEAR);
				}
			} else
				/* Aspects match, Let hw scale both directions */
				pfit_control |= (PFIT_ENABLE |
						 VERT_AUTO_SCALE | HORIZ_AUTO_SCALE |
						 VERT_INTERP_BILINEAR |
						 HORIZ_INTERP_BILINEAR);
		}
		break;

	case DRM_MODE_SCALE_FULLSCREEN:
		/*
		 * Full scaling, even if it changes the aspect ratio.
		 * Fortunately this is all done for us in hw.
		 */
		if (mode->vdisplay != adjusted_mode->vdisplay ||
		    mode->hdisplay != adjusted_mode->hdisplay) {
			pfit_control |= PFIT_ENABLE;
			if (INTEL_INFO(dev)->gen >= 4)
				pfit_control |= PFIT_SCALING_AUTO;
			else
				pfit_control |= (VERT_AUTO_SCALE |
						 VERT_INTERP_BILINEAR |
						 HORIZ_AUTO_SCALE |
						 HORIZ_INTERP_BILINEAR);
		}
		break;

	default:
		break;
	}

out:
	/* If not enabling scaling, be consistent and always use 0. */
	if ((pfit_control & PFIT_ENABLE) == 0) {
		pfit_control = 0;
		pfit_pgm_ratios = 0;
	}

	/* Make sure pre-965 set dither correctly */
	if (INTEL_INFO(dev)->gen < 4 && dev_priv->lvds_dither)
		pfit_control |= PANEL_8TO6_DITHER_ENABLE;

	if (pfit_control != intel_lvds->pfit_control ||
	    pfit_pgm_ratios != intel_lvds->pfit_pgm_ratios) {
		intel_lvds->pfit_control = pfit_control;
		intel_lvds->pfit_pgm_ratios = pfit_pgm_ratios;
		intel_lvds->pfit_dirty = true;
	}
	dev_priv->lvds_border_bits = border;

	/*
	 * XXX: It would be nice to support lower refresh rates on the
	 * panels to reduce power consumption, and perhaps match the
	 * user's requested refresh rate.
	 */

	return true;
}

static void intel_lvds_prepare(struct drm_encoder *encoder)
{
	struct intel_lvds *intel_lvds = to_intel_lvds(encoder);

	intel_lvds_disable(intel_lvds);
}

static void intel_lvds_commit(struct drm_encoder *encoder)
{
	struct intel_lvds *intel_lvds = to_intel_lvds(encoder);

	/* Always do a full power on as we do not know what state
	 * we were left in.
	 */
	intel_lvds_enable(intel_lvds);
}

static void intel_lvds_mode_set(struct drm_encoder *encoder,
				struct drm_display_mode *mode,
				struct drm_display_mode *adjusted_mode)
{
	/*
	 * The LVDS pin pair will already have been turned on in the
	 * intel_crtc_mode_set since it has a large impact on the DPLL
	 * settings.
	 */
}

/**
 * Detect the LVDS connection.
 *
 * Since LVDS doesn't have hotlug, we use the lid as a proxy.  Open means
 * connected and closed means disconnected.  We also send hotplug events as
 * needed, using lid status notification from the input layer.
 */
static enum drm_connector_status
intel_lvds_detect(struct drm_connector *connector, bool force)
{
	struct drm_device *dev = connector->dev;
	enum drm_connector_status status;

	status = intel_panel_detect(dev);
	if (status != connector_status_unknown)
		return status;

	return connector_status_connected;
}

/**
 * Return the list of DDC modes if available, or the BIOS fixed mode otherwise.
 */
static int intel_lvds_get_modes(struct drm_connector *connector)
{
	struct intel_lvds *intel_lvds = intel_attached_lvds(connector);
	struct drm_device *dev = connector->dev;
	struct drm_display_mode *mode;

	if (intel_lvds->edid)
		return drm_add_edid_modes(connector, intel_lvds->edid);

	mode = drm_mode_duplicate(dev, intel_lvds->fixed_mode);
	if (mode == NULL)
		return 0;

	drm_mode_probed_add(connector, mode);
	return 1;
}

static int intel_no_modeset_on_lid_dmi_callback(const struct dmi_system_id *id)
{
	DRM_INFO("Skipping forced modeset for %s\n", id->ident);
	return 1;
}

/* The GPU hangs up on these systems if modeset is performed on LID open */
static const struct dmi_system_id intel_no_modeset_on_lid[] = {
	{
		.callback = intel_no_modeset_on_lid_dmi_callback,
		.ident = "Toshiba Tecra A11",
		.matches = {
			DMI_MATCH(DMI_SYS_VENDOR, "TOSHIBA"),
			DMI_MATCH(DMI_PRODUCT_NAME, "TECRA A11"),
		},
	},

	{ }	/* terminating entry */
};

/*
 * Lid events. Note the use of 'modeset_on_lid':
 *  - we set it on lid close, and reset it on open
 *  - we use it as a "only once" bit (ie we ignore
 *    duplicate events where it was already properly
 *    set/reset)
 *  - the suspend/resume paths will also set it to
 *    zero, since they restore the mode ("lid open").
 */
static int intel_lid_notify(struct notifier_block *nb, unsigned long val,
			    void *unused)
{
	struct drm_i915_private *dev_priv =
		container_of(nb, struct drm_i915_private, lid_notifier);
	struct drm_device *dev = dev_priv->dev;
	struct drm_connector *connector = dev_priv->int_lvds_connector;

	if (dev->switch_power_state != DRM_SWITCH_POWER_ON)
		return NOTIFY_OK;

	/*
	 * check and update the status of LVDS connector after receiving
	 * the LID nofication event.
	 */
	if (connector)
		connector->status = connector->funcs->detect(connector,
							     false);

	/* Don't force modeset on machines where it causes a GPU lockup */
	if (dmi_check_system(intel_no_modeset_on_lid))
		return NOTIFY_OK;
	if (!acpi_lid_open()) {
		dev_priv->modeset_on_lid = 1;
		return NOTIFY_OK;
	}

	if (!dev_priv->modeset_on_lid)
		return NOTIFY_OK;

	dev_priv->modeset_on_lid = 0;

	mutex_lock(&dev->mode_config.mutex);
	drm_helper_resume_force_mode(dev);
	mutex_unlock(&dev->mode_config.mutex);

	return NOTIFY_OK;
}

/**
 * intel_lvds_destroy - unregister and free LVDS structures
 * @connector: connector to free
 *
 * Unregister the DDC bus for this connector then free the driver private
 * structure.
 */
static void intel_lvds_destroy(struct drm_connector *connector)
{
	struct drm_device *dev = connector->dev;
	struct drm_i915_private *dev_priv = dev->dev_private;

	intel_panel_destroy_backlight(dev);

	if (dev_priv->lid_notifier.notifier_call)
		acpi_lid_notifier_unregister(&dev_priv->lid_notifier);
	drm_sysfs_connector_remove(connector);
	drm_connector_cleanup(connector);
	kfree(connector);
}

static int intel_lvds_set_property(struct drm_connector *connector,
				   struct drm_property *property,
				   uint64_t value)
{
	struct intel_lvds *intel_lvds = intel_attached_lvds(connector);
	struct drm_device *dev = connector->dev;

	if (property == dev->mode_config.scaling_mode_property) {
		struct drm_crtc *crtc = intel_lvds->base.base.crtc;

		if (value == DRM_MODE_SCALE_NONE) {
			DRM_DEBUG_KMS("no scaling not supported\n");
			return -EINVAL;
		}

		if (intel_lvds->fitting_mode == value) {
			/* the LVDS scaling property is not changed */
			return 0;
		}
		intel_lvds->fitting_mode = value;
		if (crtc && crtc->enabled) {
			/*
			 * If the CRTC is enabled, the display will be changed
			 * according to the new panel fitting mode.
			 */
			drm_crtc_helper_set_mode(crtc, &crtc->mode,
				crtc->x, crtc->y, crtc->fb);
		}
	}

	return 0;
}

static const struct drm_encoder_helper_funcs intel_lvds_helper_funcs = {
	.dpms = intel_lvds_dpms,
	.mode_fixup = intel_lvds_mode_fixup,
	.prepare = intel_lvds_prepare,
	.mode_set = intel_lvds_mode_set,
	.commit = intel_lvds_commit,
};

static const struct drm_connector_helper_funcs intel_lvds_connector_helper_funcs = {
	.get_modes = intel_lvds_get_modes,
	.mode_valid = intel_lvds_mode_valid,
	.best_encoder = intel_best_encoder,
};

static const struct drm_connector_funcs intel_lvds_connector_funcs = {
	.dpms = drm_helper_connector_dpms,
	.detect = intel_lvds_detect,
	.fill_modes = drm_helper_probe_single_connector_modes,
	.set_property = intel_lvds_set_property,
	.destroy = intel_lvds_destroy,
};

static const struct drm_encoder_funcs intel_lvds_enc_funcs = {
	.destroy = intel_encoder_destroy,
};

static int __init intel_no_lvds_dmi_callback(const struct dmi_system_id *id)
{
	DRM_INFO("Skipping LVDS initialization for %s\n", id->ident);
	return 1;
}

/* These systems claim to have LVDS, but really don't */
static const struct dmi_system_id intel_no_lvds[] = {
	{
		.callback = intel_no_lvds_dmi_callback,
		.ident = "Apple Mac Mini (Core series)",
		.matches = {
			DMI_MATCH(DMI_SYS_VENDOR, "Apple"),
			DMI_MATCH(DMI_PRODUCT_NAME, "Macmini1,1"),
		},
	},
	{
		.callback = intel_no_lvds_dmi_callback,
		.ident = "Apple Mac Mini (Core 2 series)",
		.matches = {
			DMI_MATCH(DMI_SYS_VENDOR, "Apple"),
			DMI_MATCH(DMI_PRODUCT_NAME, "Macmini2,1"),
		},
	},
	{
		.callback = intel_no_lvds_dmi_callback,
		.ident = "MSI IM-945GSE-A",
		.matches = {
			DMI_MATCH(DMI_SYS_VENDOR, "MSI"),
			DMI_MATCH(DMI_PRODUCT_NAME, "A9830IMS"),
		},
	},
	{
		.callback = intel_no_lvds_dmi_callback,
		.ident = "Dell Studio Hybrid",
		.matches = {
			DMI_MATCH(DMI_SYS_VENDOR, "Dell Inc."),
			DMI_MATCH(DMI_PRODUCT_NAME, "Studio Hybrid 140g"),
		},
	},
	{
		.callback = intel_no_lvds_dmi_callback,
		.ident = "Dell OptiPlex FX170",
		.matches = {
			DMI_MATCH(DMI_SYS_VENDOR, "Dell Inc."),
			DMI_MATCH(DMI_PRODUCT_NAME, "OptiPlex FX170"),
		},
	},
	{
		.callback = intel_no_lvds_dmi_callback,
		.ident = "AOpen Mini PC",
		.matches = {
			DMI_MATCH(DMI_SYS_VENDOR, "AOpen"),
			DMI_MATCH(DMI_PRODUCT_NAME, "i965GMx-IF"),
		},
	},
	{
		.callback = intel_no_lvds_dmi_callback,
		.ident = "AOpen Mini PC MP915",
		.matches = {
			DMI_MATCH(DMI_BOARD_VENDOR, "AOpen"),
			DMI_MATCH(DMI_BOARD_NAME, "i915GMx-F"),
		},
	},
	{
		.callback = intel_no_lvds_dmi_callback,
		.ident = "AOpen i915GMm-HFS",
		.matches = {
			DMI_MATCH(DMI_BOARD_VENDOR, "AOpen"),
			DMI_MATCH(DMI_BOARD_NAME, "i915GMm-HFS"),
		},
	},
	{
		.callback = intel_no_lvds_dmi_callback,
                .ident = "AOpen i45GMx-I",
                .matches = {
                        DMI_MATCH(DMI_BOARD_VENDOR, "AOpen"),
                        DMI_MATCH(DMI_BOARD_NAME, "i45GMx-I"),
                },
        },
	{
		.callback = intel_no_lvds_dmi_callback,
		.ident = "Aopen i945GTt-VFA",
		.matches = {
			DMI_MATCH(DMI_PRODUCT_VERSION, "AO00001JW"),
		},
	},
	{
		.callback = intel_no_lvds_dmi_callback,
		.ident = "Clientron U800",
		.matches = {
			DMI_MATCH(DMI_SYS_VENDOR, "Clientron"),
			DMI_MATCH(DMI_PRODUCT_NAME, "U800"),
		},
	},
	{
                .callback = intel_no_lvds_dmi_callback,
                .ident = "Clientron E830",
                .matches = {
                        DMI_MATCH(DMI_SYS_VENDOR, "Clientron"),
                        DMI_MATCH(DMI_PRODUCT_NAME, "E830"),
                },
        },
        {
		.callback = intel_no_lvds_dmi_callback,
		.ident = "Asus EeeBox PC EB1007",
		.matches = {
			DMI_MATCH(DMI_SYS_VENDOR, "ASUSTeK Computer INC."),
			DMI_MATCH(DMI_PRODUCT_NAME, "EB1007"),
		},
	},
	{
		.callback = intel_no_lvds_dmi_callback,
		.ident = "Asus AT5NM10T-I",
		.matches = {
			DMI_MATCH(DMI_BOARD_VENDOR, "ASUSTeK Computer INC."),
			DMI_MATCH(DMI_BOARD_NAME, "AT5NM10T-I"),
		},
	},
	{
		.callback = intel_no_lvds_dmi_callback,
		.ident = "Hewlett-Packard HP t5740e Thin Client",
		.matches = {
			DMI_MATCH(DMI_BOARD_VENDOR, "Hewlett-Packard"),
			DMI_MATCH(DMI_PRODUCT_NAME, "HP t5740e Thin Client"),
		},
	},
	{
		.callback = intel_no_lvds_dmi_callback,
		.ident = "Hewlett-Packard t5745",
		.matches = {
			DMI_MATCH(DMI_BOARD_VENDOR, "Hewlett-Packard"),
			DMI_MATCH(DMI_PRODUCT_NAME, "hp t5745"),
		},
	},
	{
		.callback = intel_no_lvds_dmi_callback,
		.ident = "Hewlett-Packard st5747",
		.matches = {
			DMI_MATCH(DMI_BOARD_VENDOR, "Hewlett-Packard"),
			DMI_MATCH(DMI_PRODUCT_NAME, "hp st5747"),
		},
	},
	{
		.callback = intel_no_lvds_dmi_callback,
		.ident = "MSI Wind Box DC500",
		.matches = {
			DMI_MATCH(DMI_BOARD_VENDOR, "MICRO-STAR INTERNATIONAL CO., LTD"),
			DMI_MATCH(DMI_BOARD_NAME, "MS-7469"),
		},
	},
	{
		.callback = intel_no_lvds_dmi_callback,
		.ident = "ZOTAC ZBOXSD-ID12/ID13",
		.matches = {
			DMI_MATCH(DMI_BOARD_VENDOR, "ZOTAC"),
			DMI_MATCH(DMI_BOARD_NAME, "ZBOXSD-ID12/ID13"),
		},
	},
<<<<<<< HEAD
=======
	{
		.callback = intel_no_lvds_dmi_callback,
		.ident = "Gigabyte GA-D525TUD",
		.matches = {
			DMI_MATCH(DMI_BOARD_VENDOR, "Gigabyte Technology Co., Ltd."),
			DMI_MATCH(DMI_BOARD_NAME, "D525TUD"),
		},
	},
>>>>>>> 9450d57e

	{ }	/* terminating entry */
};

/**
 * intel_find_lvds_downclock - find the reduced downclock for LVDS in EDID
 * @dev: drm device
 * @connector: LVDS connector
 *
 * Find the reduced downclock for LVDS in EDID.
 */
static void intel_find_lvds_downclock(struct drm_device *dev,
				      struct drm_display_mode *fixed_mode,
				      struct drm_connector *connector)
{
	struct drm_i915_private *dev_priv = dev->dev_private;
	struct drm_display_mode *scan;
	int temp_downclock;

	temp_downclock = fixed_mode->clock;
	list_for_each_entry(scan, &connector->probed_modes, head) {
		/*
		 * If one mode has the same resolution with the fixed_panel
		 * mode while they have the different refresh rate, it means
		 * that the reduced downclock is found for the LVDS. In such
		 * case we can set the different FPx0/1 to dynamically select
		 * between low and high frequency.
		 */
		if (scan->hdisplay == fixed_mode->hdisplay &&
		    scan->hsync_start == fixed_mode->hsync_start &&
		    scan->hsync_end == fixed_mode->hsync_end &&
		    scan->htotal == fixed_mode->htotal &&
		    scan->vdisplay == fixed_mode->vdisplay &&
		    scan->vsync_start == fixed_mode->vsync_start &&
		    scan->vsync_end == fixed_mode->vsync_end &&
		    scan->vtotal == fixed_mode->vtotal) {
			if (scan->clock < temp_downclock) {
				/*
				 * The downclock is already found. But we
				 * expect to find the lower downclock.
				 */
				temp_downclock = scan->clock;
			}
		}
	}
	if (temp_downclock < fixed_mode->clock && i915_lvds_downclock) {
		/* We found the downclock for LVDS. */
		dev_priv->lvds_downclock_avail = 1;
		dev_priv->lvds_downclock = temp_downclock;
		DRM_DEBUG_KMS("LVDS downclock is found in EDID. "
			      "Normal clock %dKhz, downclock %dKhz\n",
			      fixed_mode->clock, temp_downclock);
	}
}

/*
 * Enumerate the child dev array parsed from VBT to check whether
 * the LVDS is present.
 * If it is present, return 1.
 * If it is not present, return false.
 * If no child dev is parsed from VBT, it assumes that the LVDS is present.
 */
static bool lvds_is_present_in_vbt(struct drm_device *dev,
				   u8 *i2c_pin)
{
	struct drm_i915_private *dev_priv = dev->dev_private;
	int i;

	if (!dev_priv->child_dev_num)
		return true;

	for (i = 0; i < dev_priv->child_dev_num; i++) {
		struct child_device_config *child = dev_priv->child_dev + i;

		/* If the device type is not LFP, continue.
		 * We have to check both the new identifiers as well as the
		 * old for compatibility with some BIOSes.
		 */
		if (child->device_type != DEVICE_TYPE_INT_LFP &&
		    child->device_type != DEVICE_TYPE_LFP)
			continue;

		if (intel_gmbus_is_port_valid(child->i2c_pin))
			*i2c_pin = child->i2c_pin;

		/* However, we cannot trust the BIOS writers to populate
		 * the VBT correctly.  Since LVDS requires additional
		 * information from AIM blocks, a non-zero addin offset is
		 * a good indicator that the LVDS is actually present.
		 */
		if (child->addin_offset)
			return true;

		/* But even then some BIOS writers perform some black magic
		 * and instantiate the device without reference to any
		 * additional data.  Trust that if the VBT was written into
		 * the OpRegion then they have validated the LVDS's existence.
		 */
		if (dev_priv->opregion.vbt)
			return true;
	}

	return false;
}

static bool intel_lvds_supported(struct drm_device *dev)
{
	/* With the introduction of the PCH we gained a dedicated
	 * LVDS presence pin, use it. */
	if (HAS_PCH_SPLIT(dev))
		return true;

	/* Otherwise LVDS was only attached to mobile products,
	 * except for the inglorious 830gm */
	return IS_MOBILE(dev) && !IS_I830(dev);
}

/**
 * intel_lvds_init - setup LVDS connectors on this device
 * @dev: drm device
 *
 * Create the connector, register the LVDS DDC bus, and try to figure out what
 * modes we can display on the LVDS panel (if present).
 */
bool intel_lvds_init(struct drm_device *dev)
{
	struct drm_i915_private *dev_priv = dev->dev_private;
	struct intel_lvds *intel_lvds;
	struct intel_encoder *intel_encoder;
	struct intel_connector *intel_connector;
	struct drm_connector *connector;
	struct drm_encoder *encoder;
	struct drm_display_mode *scan; /* *modes, *bios_mode; */
	struct drm_crtc *crtc;
	u32 lvds;
	int pipe;
	u8 pin;

	if (!intel_lvds_supported(dev))
		return false;

	/* Skip init on machines we know falsely report LVDS */
	if (dmi_check_system(intel_no_lvds))
		return false;

	pin = GMBUS_PORT_PANEL;
	if (!lvds_is_present_in_vbt(dev, &pin)) {
		DRM_DEBUG_KMS("LVDS is not present in VBT\n");
		return false;
	}

	if (HAS_PCH_SPLIT(dev)) {
		if ((I915_READ(PCH_LVDS) & LVDS_DETECTED) == 0)
			return false;
		if (dev_priv->edp.support) {
			DRM_DEBUG_KMS("disable LVDS for eDP support\n");
			return false;
		}
	}

	intel_lvds = kzalloc(sizeof(struct intel_lvds), GFP_KERNEL);
	if (!intel_lvds) {
		return false;
	}

	intel_connector = kzalloc(sizeof(struct intel_connector), GFP_KERNEL);
	if (!intel_connector) {
		kfree(intel_lvds);
		return false;
	}

	if (!HAS_PCH_SPLIT(dev)) {
		intel_lvds->pfit_control = I915_READ(PFIT_CONTROL);
	}

	intel_encoder = &intel_lvds->base;
	encoder = &intel_encoder->base;
	connector = &intel_connector->base;
	drm_connector_init(dev, &intel_connector->base, &intel_lvds_connector_funcs,
			   DRM_MODE_CONNECTOR_LVDS);

	drm_encoder_init(dev, &intel_encoder->base, &intel_lvds_enc_funcs,
			 DRM_MODE_ENCODER_LVDS);

	intel_connector_attach_encoder(intel_connector, intel_encoder);
	intel_encoder->type = INTEL_OUTPUT_LVDS;

	intel_encoder->clone_mask = (1 << INTEL_LVDS_CLONE_BIT);
	if (HAS_PCH_SPLIT(dev))
		intel_encoder->crtc_mask = (1 << 0) | (1 << 1) | (1 << 2);
	else if (IS_GEN4(dev))
		intel_encoder->crtc_mask = (1 << 0) | (1 << 1);
	else
		intel_encoder->crtc_mask = (1 << 1);

	drm_encoder_helper_add(encoder, &intel_lvds_helper_funcs);
	drm_connector_helper_add(connector, &intel_lvds_connector_helper_funcs);
	connector->display_info.subpixel_order = SubPixelHorizontalRGB;
	connector->interlace_allowed = false;
	connector->doublescan_allowed = false;

	/* create the scaling mode property */
	drm_mode_create_scaling_mode_property(dev);
	/*
	 * the initial panel fitting mode will be FULL_SCREEN.
	 */

	drm_connector_attach_property(&intel_connector->base,
				      dev->mode_config.scaling_mode_property,
				      DRM_MODE_SCALE_ASPECT);
	intel_lvds->fitting_mode = DRM_MODE_SCALE_ASPECT;
	/*
	 * LVDS discovery:
	 * 1) check for EDID on DDC
	 * 2) check for VBT data
	 * 3) check to see if LVDS is already on
	 *    if none of the above, no panel
	 * 4) make sure lid is open
	 *    if closed, act like it's not there for now
	 */

	/*
	 * Attempt to get the fixed panel mode from DDC.  Assume that the
	 * preferred mode is the right one.
	 */
	intel_lvds->edid = drm_get_edid(connector,
					intel_gmbus_get_adapter(dev_priv,
								pin));
	if (intel_lvds->edid) {
		if (drm_add_edid_modes(connector,
				       intel_lvds->edid)) {
			drm_mode_connector_update_edid_property(connector,
								intel_lvds->edid);
		} else {
			kfree(intel_lvds->edid);
			intel_lvds->edid = NULL;
		}
	}
	if (!intel_lvds->edid) {
		/* Didn't get an EDID, so
		 * Set wide sync ranges so we get all modes
		 * handed to valid_mode for checking
		 */
		connector->display_info.min_vfreq = 0;
		connector->display_info.max_vfreq = 200;
		connector->display_info.min_hfreq = 0;
		connector->display_info.max_hfreq = 200;
	}

	list_for_each_entry(scan, &connector->probed_modes, head) {
		if (scan->type & DRM_MODE_TYPE_PREFERRED) {
			intel_lvds->fixed_mode =
				drm_mode_duplicate(dev, scan);
			intel_find_lvds_downclock(dev,
						  intel_lvds->fixed_mode,
						  connector);
			goto out;
		}
	}

	/* Failed to get EDID, what about VBT? */
	if (dev_priv->lfp_lvds_vbt_mode) {
		intel_lvds->fixed_mode =
			drm_mode_duplicate(dev, dev_priv->lfp_lvds_vbt_mode);
		if (intel_lvds->fixed_mode) {
			intel_lvds->fixed_mode->type |=
				DRM_MODE_TYPE_PREFERRED;
			goto out;
		}
	}

	/*
	 * If we didn't get EDID, try checking if the panel is already turned
	 * on.  If so, assume that whatever is currently programmed is the
	 * correct mode.
	 */

	/* Ironlake: FIXME if still fail, not try pipe mode now */
	if (HAS_PCH_SPLIT(dev))
		goto failed;

	lvds = I915_READ(LVDS);
	pipe = (lvds & LVDS_PIPEB_SELECT) ? 1 : 0;
	crtc = intel_get_crtc_for_pipe(dev, pipe);

	if (crtc && (lvds & LVDS_PORT_EN)) {
		intel_lvds->fixed_mode = intel_crtc_mode_get(dev, crtc);
		if (intel_lvds->fixed_mode) {
			intel_lvds->fixed_mode->type |=
				DRM_MODE_TYPE_PREFERRED;
			goto out;
		}
	}

	/* If we still don't have a mode after all that, give up. */
	if (!intel_lvds->fixed_mode)
		goto failed;

out:
	/*
	 * Unlock registers and just
	 * leave them unlocked
	 */
	if (HAS_PCH_SPLIT(dev)) {
		I915_WRITE(PCH_PP_CONTROL,
			   I915_READ(PCH_PP_CONTROL) | PANEL_UNLOCK_REGS);
	} else {
		I915_WRITE(PP_CONTROL,
			   I915_READ(PP_CONTROL) | PANEL_UNLOCK_REGS);
	}
	dev_priv->lid_notifier.notifier_call = intel_lid_notify;
	if (acpi_lid_notifier_register(&dev_priv->lid_notifier)) {
		DRM_DEBUG_KMS("lid notifier registration failed\n");
		dev_priv->lid_notifier.notifier_call = NULL;
	}
	/* keep the LVDS connector */
	dev_priv->int_lvds_connector = connector;
	drm_sysfs_connector_add(connector);

	intel_panel_setup_backlight(dev);

	return true;

failed:
	DRM_DEBUG_KMS("No LVDS modes found, disabling.\n");
	drm_connector_cleanup(connector);
	drm_encoder_cleanup(encoder);
	kfree(intel_lvds);
	kfree(intel_connector);
	return false;
}<|MERGE_RESOLUTION|>--- conflicted
+++ resolved
@@ -780,8 +780,6 @@
 			DMI_MATCH(DMI_BOARD_NAME, "ZBOXSD-ID12/ID13"),
 		},
 	},
-<<<<<<< HEAD
-=======
 	{
 		.callback = intel_no_lvds_dmi_callback,
 		.ident = "Gigabyte GA-D525TUD",
@@ -790,7 +788,6 @@
 			DMI_MATCH(DMI_BOARD_NAME, "D525TUD"),
 		},
 	},
->>>>>>> 9450d57e
 
 	{ }	/* terminating entry */
 };
