--- conflicted
+++ resolved
@@ -42,21 +42,12 @@
 	local_tick_enable(clock_saved);
 	set_clock_comparator(S390_lowcore.clock_comparator);
 }
-<<<<<<< HEAD
 
 static void __udelay_enabled(unsigned long usecs)
 {
 	unsigned long mask;
 	u64 end, time;
 
-=======
-
-static void __udelay_enabled(unsigned long usecs)
-{
-	unsigned long mask;
-	u64 end, time;
-
->>>>>>> a9ff8f64
 	mask = psw_kernel_bits | PSW_MASK_WAIT | PSW_MASK_EXT | PSW_MASK_IO;
 	end = get_clock() + ((u64) usecs << 12);
 	do {
@@ -82,7 +73,6 @@
 	if (in_irq()) {
 		__udelay_disabled(usecs);
 		goto out;
-<<<<<<< HEAD
 	}
 	if (in_softirq()) {
 		if (raw_irqs_disabled_flags(flags))
@@ -91,16 +81,6 @@
 			__udelay_enabled(usecs);
 		goto out;
 	}
-=======
-	}
-	if (in_softirq()) {
-		if (raw_irqs_disabled_flags(flags))
-			__udelay_disabled(usecs);
-		else
-			__udelay_enabled(usecs);
-		goto out;
-	}
->>>>>>> a9ff8f64
 	if (raw_irqs_disabled_flags(flags)) {
 		local_bh_disable();
 		__udelay_disabled(usecs);
@@ -111,8 +91,6 @@
 out:
 	local_irq_restore(flags);
 	preempt_enable();
-<<<<<<< HEAD
-=======
 }
 
 /*
@@ -126,5 +104,4 @@
 	end = get_clock() + ((u64) usecs << 12);
 	while (get_clock() < end)
 		cpu_relax();
->>>>>>> a9ff8f64
 }